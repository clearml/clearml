import atexit
import json
import os
import shutil
import signal
import sys
import threading
import time
from argparse import ArgumentParser
from operator import attrgetter
from tempfile import mkstemp, mkdtemp
from zipfile import ZipFile, ZIP_DEFLATED

try:
    # noinspection PyCompatibility
    from collections.abc import Sequence as CollectionsSequence
except ImportError:
    from collections import Sequence as CollectionsSequence

from typing import Optional, Union, Mapping, Sequence, Any, Dict, Iterable, TYPE_CHECKING, Callable

import psutil
import six
from pathlib2 import Path

from .backend_api.services import tasks, projects, queues
from .backend_api.session.session import Session, ENV_ACCESS_KEY, ENV_SECRET_KEY
from .backend_interface.metrics import Metrics
from .backend_interface.model import Model as BackendModel
from .backend_interface.task import Task as _Task
from .backend_interface.task.log import TaskHandler
from .backend_interface.task.development.worker import DevWorker
from .backend_interface.task.repo import ScriptInfo
from .backend_interface.util import get_single_result, exact_match_regex, make_message, mutually_exclusive
from .binding.absl_bind import PatchAbsl
from .binding.artifacts import Artifacts, Artifact
from .binding.environ_bind import EnvironmentBind, PatchOsFork
from .binding.frameworks.fastai_bind import PatchFastai
from .binding.frameworks.lightgbm_bind import PatchLIGHTgbmModelIO
from .binding.frameworks.pytorch_bind import PatchPyTorchModelIO
from .binding.frameworks.tensorflow_bind import TensorflowBinding
from .binding.frameworks.xgboost_bind import PatchXGBoostModelIO
from .binding.joblib_bind import PatchedJoblib
from .binding.matplotlib_bind import PatchedMatplotlib
from .binding.hydra_bind import PatchHydra
from .config import config, DEV_TASK_NO_REUSE, get_is_master_node
from .config import running_remotely, get_remote_task_id
from .config.cache import SessionCache
from .debugging.log import LoggerRoot
from .errors import UsageError
from .logger import Logger
from .model import Model, InputModel, OutputModel
from .task_parameters import TaskParameters
from .utilities.config import verify_basic_value
from .utilities.args import argparser_parseargs_called, get_argparser_last_args, \
    argparser_update_currenttask
from .utilities.dicts import ReadOnlyDict, merge_dicts
from .utilities.proxy_object import ProxyDictPreWrite, ProxyDictPostWrite, flatten_dictionary, \
    nested_from_flat_dictionary, naive_nested_from_flat_dictionary
from .utilities.resource_monitor import ResourceMonitor
from .utilities.seed import make_deterministic
from .utilities.lowlevel.threads import get_current_thread_id
# noinspection PyProtectedMember
from .backend_interface.task.args import _Arguments


if TYPE_CHECKING:
    import pandas
    import numpy
    from PIL import Image


class Task(_Task):
    """
    The ``Task`` class is a code template for a Task object which, together with its connected experiment components,
    represents the current running experiment. These connected components include hyperparameters, loggers,
    configuration, label enumeration, models, and other artifacts.

    The term "main execution Task" refers to the Task context for current running experiment. Python experiment scripts
    can create one, and only one, main execution Task. It is a traceable, and after a script runs and Trains stores
    the Task in the **Trains Server** (backend), it is modifiable, reproducible, executable by a worker, and you
    can duplicate it for further experimentation.

    The ``Task`` class and its methods allow you to create and manage experiments, as well as perform
    advanced experimentation functions, such as autoML.

    .. warning::
       Do not construct Task objects directly. Use one of the methods listed below to create experiments or
       reference existing experiments.

    For detailed information about creating Task objects, see the following methods:

    - Create a new reproducible Task - :meth:`Task.init`

      .. important::
        In some cases, ``Task.init`` may return a Task object which is already stored in **Trains Server** (already
        initialized), instead of creating a new Task. For a detailed explanation of those cases, see the ``Task.init``
        method.

    - Create a new non-reproducible Task - :meth:`Task.create`
    - Get the current running Task - :meth:`Task.current_task`
    - Get another (different) Task - :meth:`Task.get_task`

    .. note::
       The **Trains** documentation often refers to a Task as, "Task (experiment)".

       "Task" refers to the class in the Trains Python Client Package, the object in your Python experiment script,
       and the entity with which **Trains Server** and **Trains Agent** work.

       "Experiment" refers to your deep learning solution, including its connected components, inputs, and outputs,
       and is the experiment you can view, analyze, compare, modify, duplicate, and manage using the Trains
       **Web-App** (UI).

       Therefore, a "Task" is effectively an "experiment", and "Task (experiment)" encompasses its usage throughout
       the Trains.

       The exception to this Task behavior is sub-tasks (non-reproducible Tasks), which do not use the main execution
       Task. Creating a sub-task always creates a new Task with a new  Task ID.
    """

    TaskTypes = _Task.TaskTypes

    NotSet = object()

    __create_protection = object()
    __main_task = None  # type: Optional[Task]
    __exit_hook = None
    __forked_proc_main_pid = None
    __task_id_reuse_time_window_in_hours = float(config.get('development.task_reuse_time_window_in_hours', 24.0))
    __detect_repo_async = config.get('development.vcs_repo_detect_async', False)
    __default_output_uri = config.get('development.default_output_uri', None)

    class _ConnectedParametersType(object):
        argparse = "argument_parser"
        dictionary = "dictionary"
        task_parameters = "task_parameters"

        @classmethod
        def _options(cls):
            return {
                var for var, val in vars(cls).items()
                if isinstance(val, six.string_types)
            }

    def __init__(self, private=None, **kwargs):
        """
        .. warning::
            **Do not construct Task manually!**
            Please use :meth:`Task.init` or :meth:`Task.get_task`
        """
        if private is not Task.__create_protection:
            raise UsageError(
                'Task object cannot be instantiated externally, use Task.current_task() or Task.get_task(...)')
        self._repo_detect_lock = threading.RLock()

        super(Task, self).__init__(**kwargs)
        self._arguments = _Arguments(self)
        self._logger = None
        self._last_input_model_id = None
        self._connected_output_model = None
        self._dev_worker = None
        self._connected_parameter_type = None
        self._detect_repo_async_thread = None
        self._resource_monitor = None
        self._calling_filename = None
        self._remote_functions_generated = {}
        # register atexit, so that we mark the task as stopped
        self._at_exit_called = False

    @classmethod
    def current_task(cls):
        # type: () -> Task
        """
        Get the current running Task (experiment). This is the main execution Task (task context) returned as a Task
        object.

        :return: The current running Task (experiment).
        """
        return cls.__main_task

    @classmethod
    def init(
        cls,
        project_name=None,  # type: Optional[str]
        task_name=None,  # type: Optional[str]
        task_type=TaskTypes.training,  # type: Task.TaskTypes
        reuse_last_task_id=True,  # type: Union[bool, str]
        continue_last_task=False,  # type: Union[bool, str]
        output_uri=None,  # type: Optional[str]
        auto_connect_arg_parser=True,  # type: Union[bool, Mapping[str, bool]]
        auto_connect_frameworks=True,  # type: Union[bool, Mapping[str, bool]]
        auto_resource_monitoring=True,  # type: bool
    ):
        # type: (...) -> Task
        """
        Creates a new Task (experiment) if:

        - The Task never ran before. No Task with the same ``task_name`` and ``project_name`` is stored in
          **Trains Server**.
        - The Task has run before (the same ``task_name`` and ``project_name``), and (a) it stored models and / or
          artifacts, or (b) its status is Published , or (c) it is Archived.
        - A new Task is forced by calling ``Task.init`` with ``reuse_last_task_id=False``.

        Otherwise, the already initialized Task object for the same ``task_name`` and ``project_name`` is returned.

        .. note::
            To reference another Task, instead of initializing the same Task more than once, call
            :meth:`Task.get_task`. For example, to "share" the same experiment in more than one script,
            call ``Task.get_task``. See the ``Task.get_task`` method for an example.

        For example:

            The first time the following code runs, it will create a new Task. The status will be Completed.

            .. code-block:: py

                from trains import Task
                task = Task.init('myProject', 'myTask')

            If this code runs again, it will not create a new Task. It does not store a model or artifact,
            it is not Published (its status Completed) , it was not Archived, and a new Task is not forced.

            If the Task is Published or Archived, and run again, it will create a new Task with a new Task ID.

            The following code will create a new Task every time it runs, because it stores an artifact.

            .. code-block:: py

                task = Task.init('myProject', 'myOtherTask')

                d = {'a': '1'}
                task.upload_artifact('myArtifact', d)

        :param str project_name: The name of the project in which the experiment will be created. If the project does
            not exist, it is created. If ``project_name`` is ``None``, the repository name is used. (Optional)
        :param str task_name: The name of Task (experiment). If ``task_name`` is ``None``, the Python experiment
            script's file name is used. (Optional)
        :param TaskTypes task_type: The task type.

            Valid task types:

            - ``TaskTypes.training`` (default)
            - ``TaskTypes.testing``
            - ``TaskTypes.inference``
            - ``TaskTypes.data_processing``
            - ``TaskTypes.application``
            - ``TaskTypes.monitor``
            - ``TaskTypes.controller``
            - ``TaskTypes.optimizer``
            - ``TaskTypes.service``
            - ``TaskTypes.qc``
            - ``TaskTypes.custom``

        :param bool reuse_last_task_id: Force a new Task (experiment) with a previously used Task ID,
            and the same project and Task name.

            .. note::
               If the previously executed Task has artifacts or models, it will not be reused (overwritten)
               and a new Task will be created.
               When a Task is reused, the previous execution outputs are deleted, including console outputs and logs.

            The values are:

            - ``True`` - Reuse the last  Task ID. (default)
            - ``False`` - Force a new Task (experiment).
            - A string - You can also specify a Task ID (string) to be reused,
                instead of the cached ID based on the project/name combination.

        :param bool continue_last_task: Continue the execution of a previously executed Task (experiment)

            .. note::
                When continuing the executing of a previously executed Task,
                all previous artifacts / models/ logs are intact.
                New logs will continue iteration/step based on the previous-execution maximum iteration value.
                For example:
                    The last train/loss scalar reported was iteration 100, the next report will be iteration 101.

            The values are:

            - ``True`` - Continue the the last Task ID.
                specified explicitly by reuse_last_task_id or implicitly with the same logic as reuse_last_task_id
            - ``False`` - Overwrite the execution of previous Task  (default).
            - A string - You can also specify a Task ID (string) to be continued.
                This is equivalent to `continue_last_task=True` and `reuse_last_task_id=a_task_id_string`.

        :param str output_uri: The default location for output models and other artifacts. In the default location,
            Trains creates a subfolder for the output. The subfolder structure is the following:

                <output destination name> / <project name> / <task name>.< Task ID>

            The following are examples of ``output_uri`` values for the supported locations:

            - A shared folder: ``/mnt/share/folder``
            - S3: ``s3://bucket/folder``
            - Google Cloud Storage: ``gs://bucket-name/folder``
            - Azure Storage: ``azure://company.blob.core.windows.net/folder/``

            .. important::
               For cloud storage, you must install the **Trains** package for your cloud storage type,
               and then configure your storage credentials. For detailed information, see
               `Trains Python Client Extras <./references/trains_extras_storage/>`_ in the "Trains Python Client
               Reference" section.

        :param auto_connect_arg_parser: Automatically connect an argparse object to the Task

            The values are:

            - ``True`` - Automatically connect. (default)
            -  ``False`` - Do not automatically connect.
            - A dictionary - In addition to a boolean, you can use a dictionary for fined grained control of connected
              arguments. The dictionary keys are argparse variable names and the values are booleans.
              The ``False`` value excludes the specified argument from the Task's parameter section.
              Keys missing from the dictionary default to ``True``, and an empty dictionary defaults to ``False``.

            For example:

            .. code-block:: py

               auto_connect_arg_parser={'do_not_include_me': False, }

            .. note::
               To manually connect an argparse, use :meth:`Task.connect`.

        :param auto_connect_frameworks: Automatically connect frameworks This includes patching MatplotLib, XGBoost,
            scikit-learn, Keras callbacks, and TensorBoard/X to serialize plots, graphs, and the model location to
            the **Trains Server** (backend), in addition to original output destination.

            The values are:

            - ``True`` - Automatically connect (default)
            -  ``False`` - Do not automatically connect
            - A dictionary - In addition to a boolean, you can use a dictionary for fined grained control of connected
              frameworks. The dictionary keys are frameworks and the values are booleans.
              Keys missing from the dictionary default to ``True``, and an empty dictionary defaults to ``False``.

            For example:

            .. code-block:: py

               auto_connect_frameworks={'matplotlib': True, 'tensorflow': True, 'pytorch': True,
                    'xgboost': True, 'scikit': True, 'fastai': True, 'lightgbm': True, 'hydra': True}

        :param bool auto_resource_monitoring: Automatically create machine resource monitoring plots
            These plots appear in in the **Trains Web-App (UI)**, **RESULTS** tab, **SCALARS** sub-tab,
            with a title of **:resource monitor:**.

            The values are:

            - ``True`` - Automatically create resource monitoring plots. (default)
            - ``False`` - Do not automatically create.
            - Class Type - Create ResourceMonitor object of the specified class type.

        :return: The main execution Task (Task context).
        """

        def verify_defaults_match():
            validate = [
                ('project name', project_name, cls.__main_task.get_project_name()),
                ('task name', task_name, cls.__main_task.name),
                ('task type', str(task_type) if task_type else task_type, str(cls.__main_task.task_type)),
            ]

            for field, default, current in validate:
                if default is not None and default != current:
                    raise UsageError(
                        "Current task already created "
                        "and requested {field} '{default}' does not match current {field} '{current}'. "
                        "If you wish to create additional tasks use `Task.create`".format(
                            field=field,
                            default=default,
                            current=current,
                        )
                    )

        if cls.__main_task is not None:
            # if this is a subprocess, regardless of what the init was called for,
            # we have to fix the main task hooks and stdout bindings
            if cls.__forked_proc_main_pid != os.getpid() and cls.__is_subprocess():
                if task_type is None:
                    task_type = cls.__main_task.task_type
                # make sure we only do it once per process
                cls.__forked_proc_main_pid = os.getpid()
                # make sure we do not wait for the repo detect thread
                cls.__main_task._detect_repo_async_thread = None
                cls.__main_task._dev_worker = None
                cls.__main_task._resource_monitor = None
                # remove the logger from the previous process
                logger = cls.__main_task.get_logger()
                logger.set_flush_period(None)
                # create a new logger (to catch stdout/err)
                cls.__main_task._logger = None
                cls.__main_task.__reporter = None
                cls.__main_task.get_logger()
                cls.__main_task._artifacts_manager = Artifacts(cls.__main_task)
                # unregister signal hooks, they cause subprocess to hang
                # noinspection PyProtectedMember
                cls.__main_task.__register_at_exit(cls.__main_task._at_exit)
                # TODO: Check if the signal handler method is safe enough, for the time being, do not unhook
                # cls.__main_task.__register_at_exit(None, only_remove_signal_and_exception_hooks=True)

            if not running_remotely():
                verify_defaults_match()

            return cls.__main_task

        is_sub_process_task_id = None
        # check that we are not a child process, in that case do nothing.
        # we should not get here unless this is Windows platform, all others support fork
        if cls.__is_subprocess():
            class _TaskStub(object):
                def __call__(self, *args, **kwargs):
                    return self

                def __getattr__(self, attr):
                    return self

                def __setattr__(self, attr, val):
                    pass

            is_sub_process_task_id = cls.__get_master_id_task_id()
            # we could not find a task ID, revert to old stub behaviour
            if not is_sub_process_task_id:
                return _TaskStub()
        elif running_remotely() and not get_is_master_node():
            # make sure we only do it once per process
            cls.__forked_proc_main_pid = os.getpid()
            # make sure everyone understands we should act as if we are a subprocess (fake pid 1)
            cls.__update_master_pid_task(pid=1, task=get_remote_task_id())
        else:
            # set us as master process (without task ID)
            cls.__update_master_pid_task()
            is_sub_process_task_id = None

        if task_type is None:
            # Backwards compatibility: if called from Task.current_task and task_type
            # was not specified, keep legacy default value of TaskTypes.training
            task_type = cls.TaskTypes.training
        elif isinstance(task_type, six.string_types):
            if task_type not in Task.TaskTypes.__members__:
                raise ValueError("Task type '{}' not supported, options are: {}".format(
                    task_type, Task.TaskTypes.__members__.keys()))
            task_type = Task.TaskTypes.__members__[str(task_type)]

        try:
            if not running_remotely():
                # if this is the main process, create the task
                if not is_sub_process_task_id:
                    task = cls._create_dev_task(
                        default_project_name=project_name,
                        default_task_name=task_name,
                        default_task_type=task_type,
                        reuse_last_task_id=reuse_last_task_id,
                        continue_last_task=continue_last_task,
                        detect_repo=False if (
                                isinstance(auto_connect_frameworks, dict) and
                                not auto_connect_frameworks.get('detect_repository', True)) else True
                    )
                    # set defaults
                    if cls._offline_mode:
                        task.output_uri = None
                    elif output_uri:
                        task.output_uri = output_uri
                    elif cls.__default_output_uri:
                        task.output_uri = cls.__default_output_uri
                    # store new task ID
                    cls.__update_master_pid_task(task=task)
                else:
                    # subprocess should get back the task info
                    task = Task.get_task(task_id=is_sub_process_task_id)
            else:
                # if this is the main process, create the task
                if not is_sub_process_task_id:
                    task = cls(
                        private=cls.__create_protection,
                        task_id=get_remote_task_id(),
                        log_to_backend=False,
                    )
                    if cls.__default_output_uri and not task.output_uri:
                        task.output_uri = cls.__default_output_uri
                    # store new task ID
                    cls.__update_master_pid_task(task=task)
                    # make sure we are started
                    task.started(ignore_errors=True)
                else:
                    # subprocess should get back the task info
                    task = Task.get_task(task_id=is_sub_process_task_id)
        except Exception:
            raise
        else:
            Task.__main_task = task
            # register the main task for at exit hooks (there should only be one)
            task.__register_at_exit(task._at_exit)
            # patch OS forking
            PatchOsFork.patch_fork()
            if auto_connect_frameworks:
                is_auto_connect_frameworks_bool = not isinstance(auto_connect_frameworks, dict)
                if is_auto_connect_frameworks_bool or auto_connect_frameworks.get('hydra', True):
                    PatchHydra.update_current_task(task)
                if is_auto_connect_frameworks_bool or auto_connect_frameworks.get('scikit', True):
                    PatchedJoblib.update_current_task(task)
                if is_auto_connect_frameworks_bool or auto_connect_frameworks.get('matplotlib', True):
                    PatchedMatplotlib.update_current_task(Task.__main_task)
                if is_auto_connect_frameworks_bool or auto_connect_frameworks.get('tensorflow', True):
                    PatchAbsl.update_current_task(Task.__main_task)
                    TensorflowBinding.update_current_task(task)
                if is_auto_connect_frameworks_bool or auto_connect_frameworks.get('pytorch', True):
                    PatchPyTorchModelIO.update_current_task(task)
                if is_auto_connect_frameworks_bool or auto_connect_frameworks.get('xgboost', True):
                    PatchXGBoostModelIO.update_current_task(task)
                if is_auto_connect_frameworks_bool or auto_connect_frameworks.get('fastai', True):
                    PatchFastai.update_current_task(task)
                if is_auto_connect_frameworks_bool or auto_connect_frameworks.get('lightgbm', True):
                    PatchLIGHTgbmModelIO.update_current_task(task)
            if auto_resource_monitoring and not is_sub_process_task_id:
                resource_monitor_cls = auto_resource_monitoring \
                    if isinstance(auto_resource_monitoring, six.class_types) else ResourceMonitor
                task._resource_monitor = resource_monitor_cls(
                    task, report_mem_used_per_process=not config.get(
                        'development.worker.report_global_mem_used', False))
                task._resource_monitor.start()

            # make sure all random generators are initialized with new seed
            make_deterministic(task.get_random_seed())

            if auto_connect_arg_parser:
                EnvironmentBind.update_current_task(Task.__main_task)

                # Patch ArgParser to be aware of the current task
                argparser_update_currenttask(Task.__main_task)

                # set excluded arguments
                if isinstance(auto_connect_arg_parser, dict):
                    task._arguments.exclude_parser_args(auto_connect_arg_parser)

                # Check if parse args already called. If so, sync task parameters with parser
                if argparser_parseargs_called():
                    for parser, parsed_args in get_argparser_last_args():
                        task._connect_argparse(parser=parser, parsed_args=parsed_args)
            elif argparser_parseargs_called():
                # actually we have nothing to do, in remote running, the argparser will ignore
                # all non argparser parameters, only caveat if parameter connected with the same name
                # as the argparser this will be solved once sections are introduced to parameters
                pass

        # Make sure we start the logger, it will patch the main logging object and pipe all output
        # if we are running locally and using development mode worker, we will pipe all stdout to logger.
        # The logger will automatically take care of all patching (we just need to make sure to initialize it)
        logger = task.get_logger()
        # show the debug metrics page in the log, it is very convenient
        if not is_sub_process_task_id:
            if cls._offline_mode:
                logger.report_text('TRAINS running in offline mode, session stored in {}'.format(
                    task.get_offline_mode_folder()))
            else:
                logger.report_text('TRAINS results page: {}'.format(task.get_output_log_web_page()))
        # Make sure we start the dev worker if required, otherwise it will only be started when we write
        # something to the log.
        task._dev_mode_task_start()

        return task

    @classmethod
    def create(cls, project_name=None, task_name=None, task_type=TaskTypes.training):
        # type: (Optional[str], Optional[str], Task.TaskTypes) -> Task
        """
        Create a new, non-reproducible Task (experiment). This is called a sub-task.

        .. note::
           This method always creates a new, non-reproducible Task. To create a reproducible Task, call the
           :meth:`Task.init` method. To reference another Task, call the  :meth:`Task.get_task` method .

        :param str project_name: The name of the project in which the experiment will be created.
            If ``project_name`` is ``None``, and the main execution Task is initialized (see :meth:`Task.init`),
            then the main execution Task's project is used. Otherwise, if the project does
            not exist, it is created. (Optional)
        :param str task_name: The name of Task (experiment).
        :param TaskTypes task_type: The task type.

            Valid task types:

            - ``TaskTypes.training`` (default)
            - ``TaskTypes.testing``
            - ``TaskTypes.inference``
            - ``TaskTypes.data_processing``
            - ``TaskTypes.application``
            - ``TaskTypes.monitor``
            - ``TaskTypes.controller``
            - ``TaskTypes.optimizer``
            - ``TaskTypes.service``
            - ``TaskTypes.qc``
            - ``TaskTypes.custom``

        :return: A new experiment.
        """
        if not project_name:
            if not cls.__main_task:
                raise ValueError("Please provide project_name, no global task context found "
                                 "(Task.current_task hasn't been called)")
            project_name = cls.__main_task.get_project_name()

        try:
            task = cls(
                private=cls.__create_protection,
                project_name=project_name,
                task_name=task_name,
                task_type=task_type,
                log_to_backend=False,
                force_create=True,
            )
        except Exception:
            raise
        return task

    @classmethod
    def get_task(cls, task_id=None, project_name=None, task_name=None):
        # type: (Optional[str], Optional[str], Optional[str]) -> Task
        """
        Get a Task by Id, or project name / task name combination.

        For example:

            The following code demonstrates calling ``Task.get_task`` to report a scalar to another Task. The output
            of :meth:`.Logger.report_scalar` from testing is associated with the Task named ``training``. It allows
            training and testing to run concurrently, because they initialized different Tasks (see :meth:`Task.init`
            for information about initializing Tasks).

            The training script:

            .. code-block:: py

                # initialize the training Task
                task = Task.init('myProject', 'training')

                # do some training

            The testing script:

            .. code-block:: py

                # initialize the testing Task
                task = Task.init('myProject', 'testing')

                # get the training Task
                train_task = Task.get_task(project_name='myProject', task_name='training')

                # report metrics in the training Task
                for x in range(10):
                    train_task.get_logger().report_scalar('title', 'series', value=x * 2, iteration=x)

        :param str task_id: The Id (system UUID) of the experiment to get.
            If specified, ``project_name`` and ``task_name`` are ignored.
        :param str project_name: The project name of the Task to get.
        :param str task_name: The name of the Task within ``project_name`` to get.

        :return: The Task specified by ID, or project name / experiment name combination.
        """
        return cls.__get_task(task_id=task_id, project_name=project_name, task_name=task_name)

    @classmethod
    def get_tasks(cls, task_ids=None, project_name=None, task_name=None, task_filter=None):
        # type: (Optional[Sequence[str]], Optional[str], Optional[str], Optional[Dict]) -> Sequence[Task]
        """
        Get a list of Tasks by one of the following:

        - A list of specific  Task IDs.
        - All Tasks in a project matching a full or partial Task name.
        - All Tasks in any project matching a full or partial Task name.

        :param list(str) task_ids: The Ids (system UUID) of experiments to get.
            If ``task_ids`` specified, then ``project_name`` and ``task_name`` are ignored.

        :param str project_name: The project name of the Tasks to get. To get the experiment
            in all projects, use the default value of ``None``. (Optional)
        :param str task_name: The full name or partial name of the Tasks to match within the specified
            ``project_name`` (or all projects if ``project_name`` is ``None``).
            This method supports regular expressions for name matching. (Optional)

        :param list(str) task_ids: list of unique task id string (if exists other parameters are ignored)
        :param str project_name: project name (str) the task belongs to (use None for all projects)
        :param str task_name: task name (str) in within the selected project
            Return any partial match of task_name, regular expressions matching is also supported
            If None is passed, returns all tasks within the project
        :param dict task_filter: filter and order Tasks. See service.tasks.GetAllRequest for details

        :return: The Tasks specified by the parameter combinations (see the parameters).
        """
        return cls.__get_tasks(task_ids=task_ids, project_name=project_name,
                               task_name=task_name, **(task_filter or {}))

    @property
    def output_uri(self):
        # type: () -> str
        return self.storage_uri

    @output_uri.setter
    def output_uri(self, value):
        # type: (str) -> None
        # check if we have the correct packages / configuration
        if value and value != self.storage_uri:
            from .storage.helper import StorageHelper
            helper = StorageHelper.get(value)
            if not helper:
                raise ValueError("Could not get access credentials for '{}' "
                                 ", check configuration file ~/trains.conf".format(value))
            helper.check_write_permissions(value)
        self.storage_uri = value

    @property
    def artifacts(self):
        # type: () -> Dict[str, Artifact]
        """
        A read-only dictionary of Task artifacts (name, artifact).

        :return: The artifacts.
        """
        if not Session.check_min_api_version('2.3'):
            return ReadOnlyDict()
        artifacts_pairs = []
        if self.data.execution and self.data.execution.artifacts:
            artifacts_pairs = [(a.key, Artifact(a)) for a in self.data.execution.artifacts]
        if self._artifacts_manager:
            artifacts_pairs += list(self._artifacts_manager.registered_artifacts.items())
        return ReadOnlyDict(artifacts_pairs)

    @property
    def models(self):
        # type: () -> Dict[str, Sequence[Model]]
        """
        Read-only dictionary of the Task's loaded/stored models

        :return: A dictionary of models loaded/stored {'input': list(Model), 'output': list(Model)}.
        """
        return self.get_models()

    @property
    def logger(self):
        # type: () -> Logger
        """
        Get a Logger object for reporting, for this task context. You can view all Logger report output associated with
        the Task for which this method is called, including metrics, plots, text, tables, and images, in the
        **Trains Web-App (UI)**.

        :return: The Logger object for the current Task (experiment).
        """
        return self.get_logger()

    @classmethod
    def clone(
            cls,
            source_task=None,  # type: Optional[Union[Task, str]]
            name=None,  # type: Optional[str]
            comment=None,  # type: Optional[str]
            parent=None,  # type: Optional[str]
            project=None,  # type: Optional[str]
    ):
        # type: (...) -> Task
        """
        Create a duplicate (a clone) of a Task (experiment). The status of the cloned Task is ``Draft``
        and modifiable.

        Use this method to manage experiments and for autoML.

        :param str source_task: The Task to clone. Specify a Task object or a  Task ID. (Optional)
        :param str name: The name of the new cloned Task. (Optional)
        :param str comment: A comment / description for the new cloned Task. (Optional)
        :param str parent: The Id of the parent Task of the new Task.

            - If ``parent`` is not specified, then ``parent`` is set to ``source_task.parent``.
            - If ``parent`` is not specified and ``source_task.parent`` is not available, then
              ``parent`` set to to ``source_task``.

        :param str project: The Id of the project in which to create the new Task.
            If ``None``, the new task inherits the original Task's project. (Optional)

        :return: The new cloned Task (experiment).
        """
        assert isinstance(source_task, (six.string_types, Task))
        if not Session.check_min_api_version('2.4'):
            raise ValueError("Trains-server does not support DevOps features, "
                             "upgrade trains-server to 0.12.0 or above")

        task_id = source_task if isinstance(source_task, six.string_types) else source_task.id
        if not parent:
            if isinstance(source_task, six.string_types):
                source_task = cls.get_task(task_id=source_task)
            parent = source_task.id if not source_task.parent else source_task.parent
        elif isinstance(parent, Task):
            parent = parent.id

        cloned_task_id = cls._clone_task(cloned_task_id=task_id, name=name, comment=comment,
                                         parent=parent, project=project)
        cloned_task = cls.get_task(task_id=cloned_task_id)
        return cloned_task

    @classmethod
    def enqueue(cls, task, queue_name=None, queue_id=None):
        # type: (Union[Task, str], Optional[str], Optional[str]) -> Any
        """
        Enqueue a Task for execution, by adding it to an execution queue.

        .. note::
           A worker daemon must be listening at the queue for the worker to fetch the Task and execute it,
           see `Use Case Examples <../trains_agent_ref/#use-case-examples>`_ on the "Trains Agent
           Reference page.

        :param Task/str task: The Task to enqueue. Specify a Task object or  Task ID.
        :param str queue_name: The name of the queue. If not specified, then ``queue_id`` must be specified.
        :param str queue_id: The Id of the queue. If not specified, then ``queue_name`` must be specified.

        :return: An enqueue JSON response.

            .. code-block:: javascript

               {
                    "queued": 1,
                    "updated": 1,
                    "fields": {
                        "status": "queued",
                        "status_reason": "",
                        "status_message": "",
                        "status_changed": "2020-02-24T15:05:35.426770+00:00",
                        "last_update": "2020-02-24T15:05:35.426770+00:00",
                        "execution.queue": "2bd96ab2d9e54b578cc2fb195e52c7cf"
                        }
                }

            - ``queued``  - The number of Tasks enqueued (an integer or ``null``).
            - ``updated`` - The number of Tasks updated (an integer or ``null``).
            - ``fields``

              - ``status`` - The status of the experiment.
              - ``status_reason`` - The reason for the last status change.
              - ``status_message`` - Information about the status.
              - ``status_changed`` - The last status change date and time (ISO 8601 format).
              - ``last_update`` - The last Task update time, including Task creation, update, change, or events for
                this task (ISO 8601 format).
              - ``execution.queue`` - The Id of the queue where the Task is enqueued. ``null`` indicates not enqueued.

        """
        assert isinstance(task, (six.string_types, Task))
        if not Session.check_min_api_version('2.4'):
            raise ValueError("Trains-server does not support DevOps features, "
                             "upgrade trains-server to 0.12.0 or above")

        # make sure we have wither name ot id
        mutually_exclusive(queue_name=queue_name, queue_id=queue_id)

        task_id = task if isinstance(task, six.string_types) else task.id
        session = cls._get_default_session()
        if not queue_id:
            req = queues.GetAllRequest(name=exact_match_regex(queue_name), only_fields=["id"])
            res = cls._send(session=session, req=req)
            if not res.response.queues:
                raise ValueError('Could not find queue named "{}"'.format(queue_name))
            queue_id = res.response.queues[0].id
            if len(res.response.queues) > 1:
                LoggerRoot.get_base_logger().info("Multiple queues with name={}, selecting queue id={}".format(
                    queue_name, queue_id))

        req = tasks.EnqueueRequest(task=task_id, queue=queue_id)
        res = cls._send(session=session, req=req)
        resp = res.response
        return resp

    @classmethod
    def dequeue(cls, task):
        # type: (Union[Task, str]) -> Any
        """
        Dequeue (remove) a Task from an execution queue.

        :param Task/str task: The Task to dequeue. Specify a Task object or  Task ID.

        :return: A dequeue JSON response.

        .. code-block:: javascript

           {
                "dequeued": 1,
                "updated": 1,
                "fields": {
                    "status": "created",
                    "status_reason": "",
                    "status_message": "",
                    "status_changed": "2020-02-24T16:43:43.057320+00:00",
                    "last_update": "2020-02-24T16:43:43.057320+00:00",
                    "execution.queue": null
                    }
            }

        - ``dequeued``  - The number of Tasks enqueued (an integer or ``null``).
        - ``fields``

          - ``status`` - The status of the experiment.
          - ``status_reason`` - The reason for the last status change.
          - ``status_message`` - Information about the status.
          - ``status_changed`` - The last status change date and time in ISO 8601 format.
          - ``last_update`` - The last time the Task was created, updated,
                changed or events for this task were reported.
          - ``execution.queue`` - The Id of the queue where the Task is enqueued. ``null`` indicates not enqueued.

        - ``updated`` - The number of Tasks updated (an integer or ``null``).

        """
        assert isinstance(task, (six.string_types, Task))
        if not Session.check_min_api_version('2.4'):
            raise ValueError("Trains-server does not support DevOps features, "
                             "upgrade trains-server to 0.12.0 or above")

        task_id = task if isinstance(task, six.string_types) else task.id
        session = cls._get_default_session()
        req = tasks.DequeueRequest(task=task_id)
        res = cls._send(session=session, req=req)
        resp = res.response
        return resp

    def add_tags(self, tags):
        # type: (Union[Sequence[str], str]) -> None
        """
        Add Tags to this task. Old tags are not deleted. When executing a Task (experiment) remotely,
        this method has no effect).

        :param tags: A list of tags which describe the Task to add.
        """

        if not running_remotely() or not self.is_main_task():
            if isinstance(tags, six.string_types):
                tags = tags.split(" ")

            self.data.tags.extend(tags)
            self._edit(tags=list(set(self.data.tags)))

    def connect(self, mutable, name=None):
        # type: (Any, Optional[str]) -> Any
        """
        Connect an object to a Task object. This connects an experiment component (part of an experiment) to the
        experiment. For example, connect hyperparameters or models.

        :param object mutable: The experiment component to connect. The object can be any object Task supports
            integrating, including:

            - argparse - An argparse object for parameters.
            - dict - A dictionary for parameters.
            - TaskParameters - A TaskParameters object.
            - Model - A model object for initial model warmup, or for model update/snapshot uploading.
            - Class type - A Class type, storing all class properties (excluding '_' prefix properties)
            - Object - A class instance, storing all instance properties (excluding '_' prefix properties)

        :param str name: A section name associated with the connected object. Default: 'General'
            Currently only supported for `dict` / `TaskParameter` objects
            Examples:
                name='General' will put the connected dictionary under the General section in the hyper-parameters
                name='Train' will put the connected dictionary under the Train section in the hyper-parameters

        :return: The result returned when connecting the object, if supported.

        :raise: Raise an exception on unsupported objects.
        """
        # dispatching by match order
        dispatch = (
            (OutputModel, self._connect_output_model),
            (InputModel, self._connect_input_model),
            (ArgumentParser, self._connect_argparse),
            (dict, self._connect_dictionary),
            (TaskParameters, self._connect_task_parameters),
            (type, self._connect_object),
            (object, self._connect_object),
        )

        multi_config_support = Session.check_min_api_version('2.9')
        if multi_config_support and not name:
            name = self._default_configuration_section_name

        if not multi_config_support and name and name != self._default_configuration_section_name:
            raise ValueError("Multiple configurations is not supported with the current 'trains-server', "
                             "please upgrade to the latest version")

        for mutable_type, method in dispatch:
            if isinstance(mutable, mutable_type):
                return method(mutable, name=name)

        raise Exception('Unsupported mutable type %s: no connect function found' % type(mutable).__name__)

    def connect_configuration(self, configuration, name=None, description=None):
        # type: (Union[Mapping, Path, str], Optional[str], Optional[str]) -> Union[Mapping, Path, str]
        """
        Connect a configuration dictionary or configuration file (pathlib.Path / str) to a Task object.
        This method should be called before reading the configuration file.

        Later, when creating an output model, the model will include the contents of the configuration dictionary
        or file.

        For example, a local file:

        .. code-block:: py

           config_file = task.connect_configuration(config_file)
           my_params = json.load(open(config_file,'rt'))

        A parameter dictionary:

        .. code-block:: py

           my_params = task.connect_configuration(my_params)

        :param configuration: The configuration. This is usually the configuration used in the model training process.
            Specify one of the following:

            - A dictionary - A dictionary containing the configuration. Trains stores the configuration in
              the **Trains Server** (backend), in a HOCON format (JSON-like format) which is editable.
            - A ``pathlib2.Path`` string - A path to the configuration file. Trains stores the content of the file.
              A local path must be relative path. When executing a Task remotely in a worker, the contents brought
              from the **Trains Server** (backend) overwrites the contents of the file.

        :param str name: Configuration section name. default: 'General'
            Allowing users to store multiple configuration dicts/files

        :param str description: Configuration section description (text). default: None

        :return: If a dictionary is specified, then a dictionary is returned. If pathlib2.Path / string is
            specified, then a path to a local configuration file is returned. Configuration object.
        """
        pathlib_Path = None
        if not isinstance(configuration, (dict, Path, six.string_types)):
            try:
                from pathlib import Path as pathlib_Path
            except ImportError:
                pass
            if not pathlib_Path or not isinstance(configuration, pathlib_Path):
                raise ValueError("connect_configuration supports `dict`, `str` and 'Path' types, "
                                 "{} is not supported".format(type(configuration)))

        multi_config_support = Session.check_min_api_version('2.9')
        if multi_config_support and not name:
            name = self._default_configuration_section_name

        if not multi_config_support and name and name != self._default_configuration_section_name:
            raise ValueError("Multiple configurations is not supported with the current 'trains-server', "
                             "please upgrade to the latest version")

        # parameter dictionary
        if isinstance(configuration, dict):
            def _update_config_dict(task, config_dict):
                if multi_config_support:
                    # noinspection PyProtectedMember
                    task._set_configuration(
                        name=name, description=description, config_type='dictionary', config_dict=config_dict)
                else:
                    # noinspection PyProtectedMember
                    task._set_model_config(config_dict=config_dict)

            if not running_remotely() or not self.is_main_task():
                if multi_config_support:
                    self._set_configuration(
                        name=name, description=description, config_type='dictionary', config_dict=configuration)
                else:
                    self._set_model_config(config_dict=configuration)
                configuration = ProxyDictPostWrite(self, _update_config_dict, **configuration)
            else:
                configuration.clear()
                configuration.update(self._get_configuration_dict(name=name) if multi_config_support
                                     else self._get_model_config_dict())
                configuration = ProxyDictPreWrite(False, False, **configuration)
            return configuration

        # it is a path to a local file
        if not running_remotely() or not self.is_main_task():
            # check if not absolute path
            configuration_path = Path(configuration)
            if not configuration_path.is_file():
                ValueError("Configuration file does not exist")
            try:
                with open(configuration_path.as_posix(), 'rt') as f:
                    configuration_text = f.read()
            except Exception:
                raise ValueError("Could not connect configuration file {}, file could not be read".format(
                    configuration_path.as_posix()))
            if multi_config_support:
                self._set_configuration(
                    name=name, description=description,
                    config_type=configuration_path.suffixes[-1].lstrip('.')
                    if configuration_path.suffixes and configuration_path.suffixes[-1] else 'file',
                    config_text=configuration_text)
            else:
                self._set_model_config(config_text=configuration_text)
            return configuration
        else:
            configuration_text = self._get_configuration_text(name=name) if multi_config_support \
                else self._get_model_config_text()
            configuration_path = Path(configuration)
            fd, local_filename = mkstemp(prefix='trains_task_config_',
                                         suffix=configuration_path.suffixes[-1] if
                                         configuration_path.suffixes else '.txt')
            os.write(fd, configuration_text.encode('utf-8'))
            os.close(fd)
            if pathlib_Path:
                return pathlib_Path(local_filename)
            return Path(local_filename) if isinstance(configuration, Path) else local_filename

    def connect_label_enumeration(self, enumeration):
        # type: (Dict[str, int]) -> Dict[str, int]
        """
        Connect a label enumeration dictionary to a Task (experiment) object.

        Later, when creating an output model, the model will include the label enumeration dictionary.

        :param dict enumeration: A label enumeration dictionary of string (label) to integer (value) pairs.

            For example:

            .. code-block:: javascript

               {
                    'background': 0,
                    'person': 1
               }

        :return: The label enumeration dictionary (JSON).
        """
        if not isinstance(enumeration, dict):
            raise ValueError("connect_label_enumeration supports only `dict` type, "
                             "{} is not supported".format(type(enumeration)))

        if not running_remotely() or not self.is_main_task():
            self.set_model_label_enumeration(enumeration)
        else:
            # pop everything
            enumeration.clear()
            enumeration.update(self.get_labels_enumeration())
        return enumeration

    def get_logger(self):
        # type: () -> Logger
        """
        Get a Logger object for reporting, for this task context. You can view all Logger report output associated with
        the Task for which this method is called, including metrics, plots, text, tables, and images, in the
        **Trains Web-App (UI)**.

        :return: The Logger for the Task (experiment).
        """
        return self._get_logger()

    def mark_started(self, force=False):
        # type: (bool) -> ()
        """
        Manually mark a Task as started (happens automatically)

        :param bool force: If True the task status will be changed to `started` regardless of the current Task state.
        """
        # UI won't let us see metrics if we're not started
        self.started(force=force)
        self.reload()

    def mark_stopped(self, force=False):
        # type: (bool) -> ()
        """
        Manually mark a Task as stopped (also used in :meth:`_at_exit`)

        :param bool force: If True the task status will be changed to `stopped` regardless of the current Task state.
        """
        # flush any outstanding logs
        self.flush(wait_for_uploads=True)
        # mark task as stopped
        self.stopped(force=force)

    def flush(self, wait_for_uploads=False):
        # type: (bool) -> bool
        """
        Flush any outstanding reports or console logs.

        :param bool wait_for_uploads: Wait for all outstanding uploads to complete

            - ``True`` - Wait
            - ``False`` - Do not wait (default)
        """

        # make sure model upload is done
        if BackendModel.get_num_results() > 0 and wait_for_uploads:
            BackendModel.wait_for_results()

        # flush any outstanding logs
        if self._logger:
            # noinspection PyProtectedMember
            self._logger._flush_stdout_handler()
        if self.__reporter:
            self.__reporter.flush()
        LoggerRoot.flush()

        return True

    def reset(self, set_started_on_success=False, force=False):
        # type: (bool, bool) -> None
        """
        Reset a Task. Trains reloads a Task after a successful reset.
        When a worker executes a Task remotely, the Task does not reset unless
        the ``force`` parameter is set to ``True`` (this avoids accidentally clearing logs and metrics).

        :param bool set_started_on_success: If successful, automatically set the Task to `started`

            - ``True`` - If successful, set to started.
            - ``False`` - If successful, do not set to started. (default)

        :param bool force: Force a Task reset, even when executing the Task (experiment) remotely in a worker

            - ``True`` - Force
            - ``False`` - Do not force (default)
        """
        if not running_remotely() or not self.is_main_task() or force:
            super(Task, self).reset(set_started_on_success=set_started_on_success)

    def close(self):
        """
        Close the current Task. Enables you to manually shutdown the task.

        .. warning::
           Only call :meth:`Task.close` if you are certain the Task is not needed.
        """
        if self._at_exit_called:
            return

        # store is main before we call at_exit, because will will Null it
        is_main = self.is_main_task()

        # wait for repository detection (5 minutes should be reasonable time to detect all packages)
        if self._logger and not self.__is_subprocess():
            self._wait_for_repo_detection(timeout=300.)

        self.__shutdown()
        # unregister atexit callbacks and signal hooks, if we are the main task
        if is_main:
            self.__register_at_exit(None)

    def register_artifact(self, name, artifact, metadata=None, uniqueness_columns=True):
        # type: (str, pandas.DataFrame, Dict, Union[bool, Sequence[str]]) -> None
        """
        Register (add) an artifact for the current Task. Registered artifacts are dynamically sychronized with the
        **Trains Server** (backend). If a registered artifact is updated, the update is stored in the
        **Trains Server** (backend). Registered artifacts are primarily used for Data Audition.

        The currently supported registered artifact object type is a pandas.DataFrame.

        See also :meth:`Task.unregister_artifact` and :meth:`Task.get_registered_artifacts`.

        .. note::
           Trains also supports uploaded artifacts which are one-time uploads of static artifacts that are not
           dynamically sychronized with the **Trains Server** (backend). These static artifacts include
           additional object types. For more information, see :meth:`Task.upload_artifact`.

        :param str name: The name of the artifact.

         .. warning::
            If an artifact with the same name was previously registered, it is overwritten.
        :param object artifact: The artifact object.
        :param dict metadata: A dictionary of key-value pairs for any metadata. This dictionary appears with the
            experiment in the **Trains Web-App (UI)**, **ARTIFACTS** tab.
        :param uniqueness_columns: A Sequence of columns for artifact uniqueness comparison criteria, or the default
            value of ``True``. If ``True``, the artifact uniqueness comparison criteria is all the columns,
            which is the same as ``artifact.columns``.
        """
        if not isinstance(uniqueness_columns, CollectionsSequence) and uniqueness_columns is not True:
            raise ValueError('uniqueness_columns should be a List (sequence) or True')
        if isinstance(uniqueness_columns, str):
            uniqueness_columns = [uniqueness_columns]
        self._artifacts_manager.register_artifact(
            name=name, artifact=artifact, metadata=metadata, uniqueness_columns=uniqueness_columns)

    def unregister_artifact(self, name):
        # type: (str) -> None
        """
        Unregister (remove) a registered artifact. This removes the artifact from the watch list that Trains uses
        to synchronize artifacts with the **Trains Server** (backend).

        .. important::
           - Calling this method does not remove the artifact from a Task. It only stops Trains from
             monitoring the artifact.
           - When this method is called, Trains immediately takes the last snapshot of the artifact.
        """
        self._artifacts_manager.unregister_artifact(name=name)

    def get_registered_artifacts(self):
        # type: () -> Dict[str, Artifact]
        """
        Get a dictionary containing the Task's registered (dynamically synchronized) artifacts (name, artifact object).

        .. note::
           After calling ``get_registered_artifacts``, you can still modify the registered artifacts.

        :return: The registered (dynamically synchronized) artifacts.
        """
        return self._artifacts_manager.registered_artifacts

    def upload_artifact(
        self,
        name,  # type: str
        artifact_object,  # type: Union[str, Mapping, pandas.DataFrame, numpy.ndarray, Image.Image, Any]
        metadata=None,  # type: Optional[Mapping]
        delete_after_upload=False,  # type: bool
        auto_pickle=True,  # type: bool
        preview=None,  # type: Any
<<<<<<< HEAD
=======
        wait_on_upload=False,  # type: bool
>>>>>>> 95ba6bab
    ):
        # type: (...) -> bool
        """
        Upload (add) a static artifact to a Task object. The artifact is uploaded in the background.

        The currently supported upload (static) artifact types include:

        - string / pathlib2.Path - A path to artifact file. If a wildcard or a folder is specified, then Trains
          creates and uploads a ZIP file.
        - dict - Trains stores a dictionary as ``.json`` file and uploads it.
        - pandas.DataFrame - Trains stores a pandas.DataFrame as ``.csv.gz`` (compressed CSV) file and uploads it.
        - numpy.ndarray - Trains stores a numpy.ndarray as ``.npz`` file and uploads it.
        - PIL.Image - Trains stores a PIL.Image as ``.png`` file and uploads it.
        - Any - If called with auto_pickle=True, the object will be pickled and uploaded.

        :param str name: The artifact name.

            .. warning::
               If an artifact with the same name was previously uploaded, then it is overwritten.

        :param object artifact_object:  The artifact object.
        :param dict metadata: A dictionary of key-value pairs for any metadata. This dictionary appears with the
            experiment in the **Trains Web-App (UI)**, **ARTIFACTS** tab.
        :param bool delete_after_upload: After the upload, delete the local copy of the artifact

            - ``True`` - Delete the local copy of the artifact.
            - ``False`` - Do not delete. (default)

        :param bool auto_pickle: If True (default) and the artifact_object is not one of the following types:
            pathlib2.Path, dict, pandas.DataFrame, numpy.ndarray, PIL.Image, url (string), local_file (string)
            the artifact_object will be pickled and uploaded as pickle file artifact (with file extension .pkl)

        :param Any preview: The artifact preview

<<<<<<< HEAD
=======
        :param bool wait_on_upload: Whether or not the upload should be synchronous, forcing the upload to complete
            before continuing.

>>>>>>> 95ba6bab
        :return: The status of the upload.

        - ``True`` - Upload succeeded.
        - ``False`` - Upload failed.

        :raise: If the artifact object type is not supported, raise a ``ValueError``.
        """
        return self._artifacts_manager.upload_artifact(
<<<<<<< HEAD
            name=name, artifact_object=artifact_object, metadata=metadata,
            delete_after_upload=delete_after_upload, auto_pickle=auto_pickle, preview=preview)
=======
            name=name, artifact_object=artifact_object, metadata=metadata, delete_after_upload=delete_after_upload,
            auto_pickle=auto_pickle, preview=preview, wait_on_upload=wait_on_upload)
>>>>>>> 95ba6bab

    def get_models(self):
        # type: () -> Dict[str, Sequence[Model]]
        """
        Return a dictionary with {'input': [], 'output': []} loaded/stored models of the current Task
        Input models are files loaded in the task, either manually or automatically logged
        Output models are files stored in the task, either manually or automatically logged
        Automatically logged frameworks are for example: TensorFlow, Keras, PyTorch, ScikitLearn(joblib) etc.

        :return: A dictionary with keys input/output, each is list of Model objects.

            Example:

            .. code-block:: py

                {'input': [trains.Model()], 'output': [trains.Model()]}

        """
        task_models = {'input': self._get_models(model_type='input'),
                       'output': self._get_models(model_type='output')}
        return task_models

    def is_current_task(self):
        # type: () -> bool
        """
        .. deprecated:: 0.13.0
           This method is deprecated. Use :meth:`Task.is_main_task` instead.

        Is this Task object the main execution Task (initially returned by :meth:`Task.init`)

        :return: Is this Task object the main execution Task

            - ``True`` - Is the main execution Task.
            - ``False`` - Is not the main execution Task.

        """
        return self.is_main_task()

    def is_main_task(self):
        # type: () -> bool
        """
        Is this Task object the main execution Task (initially returned by :meth:`Task.init`)

        .. note::
           If :meth:`Task.init` was never called, this method will *not* create
           it, making this test more efficient than:

           .. code-block:: py

              Task.init() == task

        :return: Is this Task object the main execution Task

            - ``True`` - Is the main execution Task.
            - ``False`` - Is not the main execution Task.

        """
        return self is self.__main_task

    def set_model_config(self, config_text=None, config_dict=None):
        # type: (Optional[str], Optional[Mapping]) -> None
        """
        .. deprecated:: 0.14.1
            Use :meth:`Task.connect_configuration` instead.
        """
        self._set_model_config(config_text=config_text, config_dict=config_dict)

    def get_model_config_text(self):
        # type: () -> str
        """
        .. deprecated:: 0.14.1
            Use :meth:`Task.connect_configuration` instead.
        """
        return self._get_model_config_text()

    def get_model_config_dict(self):
        # type: () -> Dict
        """
        .. deprecated:: 0.14.1
            Use :meth:`Task.connect_configuration` instead.
        """
        return self._get_model_config_dict()

    def set_model_label_enumeration(self, enumeration=None):
        # type: (Optional[Mapping[str, int]]) -> ()
        """
        Set the label enumeration for the Task object before creating an output model.
        Later, when creating an output model, the model will inherit these properties.

        :param dict enumeration: A label enumeration dictionary of string (label) to integer (value) pairs.

            For example:

            .. code-block:: javascript

               {
                    'background': 0,
                    'person': 1
               }
        """
        super(Task, self).set_model_label_enumeration(enumeration=enumeration)

    def get_last_iteration(self):
        # type: () -> int
        """
        Get the last reported iteration, which is the last iteration for which the Task reported a metric.

        .. note::
           The maximum reported iteration is not in the local cache. This method
           sends a request to the **Trains Server** (backend).

        :return: The last reported iteration number.
        """
        self._reload_last_iteration()
        return max(self.data.last_iteration or 0, self.__reporter.max_iteration if self.__reporter else 0)

    def set_initial_iteration(self, offset=0):
        # type: (int) -> int
        """
        Set initial iteration, instead of zero. Useful when continuing training from previous checkpoints

        :param int offset: Initial iteration (at starting point)
        :return: Newly set initial offset.
        """
        return super(Task, self).set_initial_iteration(offset=offset)

    def get_initial_iteration(self):
        # type: () -> int
        """
        Return the initial iteration offset, default is 0
        Useful when continuing training from previous checkpoints

        :return: Initial iteration offset.
        """
        return super(Task, self).get_initial_iteration()

    def get_last_scalar_metrics(self):
        # type: () -> Dict[str, Dict[str, Dict[str, float]]]
        """
        Get the last scalar metrics which the Task reported. This is a nested dictionary, ordered by title and series.

        For example:

        .. code-block:: javascript

           {
            'title': {
                'series': {
                    'last': 0.5,
                    'min': 0.1,
                    'max': 0.9
                    }
                }
            }

        :return: The last scalar metrics.
        """
        self.reload()
        metrics = self.data.last_metrics
        scalar_metrics = dict()
        for i in metrics.values():
            for j in i.values():
                scalar_metrics.setdefault(j['metric'], {}).setdefault(
                    j['variant'], {'last': j['value'], 'min': j['min_value'], 'max': j['max_value']})
        return scalar_metrics

    def get_parameters_as_dict(self):
        # type: () -> Dict
        """
        Get the Task parameters as a raw nested dictionary.

        .. note::
           The values are not parsed. They are returned as is.

        """
        return naive_nested_from_flat_dictionary(self.get_parameters())

    def set_parameters_as_dict(self, dictionary):
        # type: (Dict) -> None
        """
        Set the parameters for the Task object from a dictionary. The dictionary can be nested.
        This does not link the dictionary to the Task object. It does a one-time update. This
        is the same behavior as the :meth:`Task.connect` method.
        """
        self._arguments.copy_from_dict(flatten_dictionary(dictionary))

    def get_user_properties(self, value_only=False):
        # type: (bool) -> Dict[str, Union[str, dict]]
        """
        Get user properties for this task.
        Returns a dictionary mapping user property name to user property details dict.
        :param value_only: If True, returned user property details will be a string representing the property value.
        """
        if not Session.check_min_api_version("2.9"):
            self.log.info("User properties are not supported by the server")
            return {}

        section = "properties"

        params = self._hyper_params_manager.get_hyper_params(
            sections=[section], projector=attrgetter("value") if value_only else None
        )

        return dict(params.get(section, {}))

    def set_user_properties(
            self,
            *iterables,  # type: Union[Mapping[str, Union[str, dict, None]], Iterable[dict]]
            **properties  # type: Union[str, dict, None]
    ):
        # type: (...) -> bool
        """
        Set user properties for this task.
        A user property ca contain the following fields (all of type string):
            * name
            * value
            * description
            * type

        :param iterables: Properties iterables, each can be:
            * A dictionary of string key (name) to either a string value (value) a dict (property details). If the value
              is a dict, it must contain a "value" field. For example:

            .. code-block:: py

                {
                  "property_name": {"description": "This is a user property", "value": "property value"},
                  "another_property_name": {"description": "This is another user property", "value": "another value"},
                  "yet_another_property_name": "some value"
                }

            * An iterable of dicts (each representing property details). Each dict must contain a "name" field and a
              "value" field. For example:

            .. code-block:: py

                [
                  {
                    "name": "property_name",
                    "description": "This is a user property",
                    "value": "property value"
                  },
                  {
                    "name": "another_property_name",
                    "description": "This is another user property",
                    "value": "another value"
                  }
                ]

        :param properties: Additional properties keyword arguments. Key is the property name, and value can be
            a string (property value) or a dict (property details). If the value is a dict, it must contain a "value"
            field. For example:

            .. code-block:: py

                {
                  "property_name": "string as property value",
                  "another_property_name":
                  {
                    "type": "string",
                    "description": "This is user property",
                    "value": "another value"
                  }
                }
        """
        if not Session.check_min_api_version("2.9"):
            self.log.info("User properties are not supported by the server")
            return False

        return self._hyper_params_manager.edit_hyper_params(
            properties,
            *iterables,
            replace='none',
            force_section="properties",
        )

    def delete_user_properties(self, *iterables):
        # type: (Iterable[Union[dict, Iterable[str, str]]]) -> bool
        """
        Delete hyper-parameters for this task.
        :param iterables: Hyper parameter key iterables. Each an iterable whose possible values each represent
         a hyper-parameter entry to delete, value formats are:
            * A dictionary containing a 'section' and 'name' fields
            * An iterable (e.g. tuple, list etc.) whose first two items denote 'section' and 'name'
        """
        if not Session.check_min_api_version("2.9"):
            self.log.info("User properties are not supported by the server")
            return False

        return self._hyper_params_manager.delete_hyper_params(*iterables)

    def set_base_docker(self, docker_cmd):
        # type: (str) -> ()
        """
        Set the base docker image for this experiment
        If provided, this value will be used by trains-agent to execute this experiment
        inside the provided docker image.
        """
        if not self.running_locally() and self.is_main_task():
            return

        super(Task, self).set_base_docker(docker_cmd)

    def set_resource_monitor_iteration_timeout(self, seconds_from_start=1800):
        # type: (float) -> bool
        """
        Set the ResourceMonitor maximum duration (in seconds) to wait until first scalar/plot is reported.
        If timeout is reached without any reporting, the ResourceMonitor will start reporting machine statistics based
        on seconds from Task start time (instead of based on iteration)

        :param seconds_from_start: Maximum number of seconds to wait for scalar/plot reporting before defaulting
            to machine statistics reporting based on seconds from experiment start time
        :return: True if success
        """
        if not self._resource_monitor:
            return False
        self._resource_monitor.wait_for_first_iteration = seconds_from_start
        self._resource_monitor.max_check_first_iteration = seconds_from_start
        return True

    def execute_remotely(self, queue_name=None, clone=False, exit_process=True):
        # type: (Optional[str], bool, bool) -> Optional[Task]
        """
        If task is running locally (i.e., not by ``trains-agent``), then clone the Task and enqueue it for remote
        execution; or, stop the execution of the current Task, reset its state, and enqueue it. If ``exit==True``,
        *exit* this process.

        .. note::
            If the task is running remotely (i.e., ``trains-agent`` is executing it), this call is a no-op
            (i.e., does nothing).

        :param queue_name: The queue name used for enqueueing the task. If ``None``, this call exits the process
            without enqueuing the task.
        :param clone: Clone the Task and execute the newly cloned Task

            The values are:

            - ``True`` - A cloned copy of the Task will be created, and enqueued, instead of this Task.
            - ``False`` - The Task will be enqueued.

        :param exit_process: The function call will leave the calling process at the end

            - ``True`` - Exit the process (exit(0)).
            - ``False`` - Do not exit the process.

            .. warning::

                If ``clone==False``, then ``exit_process`` must be ``True``.

        :return Task: return the task object of the newly generated remotely excuting task
        """
        # do nothing, we are running remotely
        if running_remotely() and self.is_main_task():
            return None

        if not clone and not exit_process:
            raise ValueError(
                "clone==False and exit_process==False is not supported. "
                "Task enqueuing itself must exit the process afterwards.")

        # make sure we analyze the process
        if self.status in (Task.TaskStatusEnum.in_progress, ):
            if clone:
                # wait for repository detection (5 minutes should be reasonable time to detect all packages)
                self.flush(wait_for_uploads=True)
                if self._logger and not self.__is_subprocess():
                    self._wait_for_repo_detection(timeout=300.)
            else:
                # close ourselves (it will make sure the repo is updated)
                self.close()

        # clone / reset Task
        if clone:
            task = Task.clone(self)
        else:
            task = self
            self.reset()

        # enqueue ourselves
        if queue_name:
            Task.enqueue(task, queue_name=queue_name)
            LoggerRoot.get_base_logger().warning(
                'Switching to remote execution, output log page {}'.format(task.get_output_log_web_page()))
        else:
            # Remove the development system tag
            system_tags = [t for t in task.get_system_tags() if t != self._development_tag]
            self.set_system_tags(system_tags)

        # leave this process.
        if exit_process:
            LoggerRoot.get_base_logger().warning('Terminating local execution process')
            exit(0)

        return task

    def create_function_task(self, func, func_name=None, task_name=None, **kwargs):
        # type: (Callable, Optional[str], Optional[str], **Optional[Any]) -> Optional[Task]
        """
        Create a new task, and call ``func`` with the specified kwargs.
        One can think of this call as remote forking, where the newly created instance is the new Task
        calling the specified func with the appropriate kwargs and leave once the func terminates.
        Notice that a remote executed function cannot create another child remote executed function.

        .. note::
            - Must be called from the main Task, i.e. the one created by Task.init(...)
            - The remote Tasks inherits the environment from the creating Task
            - In the remote Task, the entrypoint is the same as the creating Task
            - In the remote Task, the execution is the same until reaching this function call

        :param func: A function to execute remotely as a single Task.
            On the remote executed Task the entry-point and the environment are copied from this
            calling process, only this function call redirect the the execution flow to the called func,
            alongside the passed arguments
        :param func_name: A unique identifier of the function. Default the function name without the namespace.
            For example Class.foo() becomes 'foo'
        :param task_name: The newly create Task name. Default: the calling Task name + function name
        :param kwargs: name specific arguments for the target function.
            These arguments will appear under the configuration, "Function" section

        :return Task: Return the newly created Task or None if running remotely and execution is skipped
        """
        if not self.is_main_task():
            raise ValueError("Only the main Task object can call execute_function_remotely()")
        if not callable(func):
            raise ValueError("func must be callable")
        if not Session.check_min_api_version('2.9'):
            raise ValueError("Remote function execution is not supported, "
                             "please upgrade to the latest server version")

        func_name = str(func_name or func.__name__).strip()
        if func_name in self._remote_functions_generated:
            raise ValueError("Function name must be unique, a function by the name '{}' "
                             "was already created by this Task.".format(func_name))

        section_name = 'Function'
        tag_name = 'func'
        func_marker = '__func_readonly__'

        # sanitize the dict, leave only basic types that we might want to override later in the UI
        func_params = {k: v for k, v in kwargs.items() if verify_basic_value(v)}
        func_params[func_marker] = func_name

        # do not query if we are running locally, there is no need.
        task_func_marker = self.running_locally() or self.get_parameter('{}/{}'.format(section_name, func_marker))

        # if we are running locally or if we are running remotely but we are not a forked tasks
        # condition explained:
        # (1) running in development mode creates all the forked tasks
        # (2) running remotely but this is not one of the forked tasks (i.e. it is missing the fork tag attribute)
        if self.running_locally() or not task_func_marker:
            self._wait_for_repo_detection(300)
            task = self.clone(self, name=task_name or '{} <{}>'.format(self.name, func_name), parent=self.id)
            task.set_system_tags((task.get_system_tags() or []) + [tag_name])
            task.connect(func_params, name=section_name)
            self._remote_functions_generated[func_name] = task.id
            return task

        # check if we are one of the generated functions and if this is us,
        # if we are not the correct function, not do nothing and leave
        if task_func_marker != func_name:
            self._remote_functions_generated[func_name] = len(self._remote_functions_generated) + 1
            return

        # mark this is us:
        self._remote_functions_generated[func_name] = self.id

        # this is us for sure, let's update the arguments and call the function
        self.connect(func_params, name=section_name)
        func_params.pop(func_marker, None)
        kwargs.update(func_params)
        func(**kwargs)
        # This is it, leave the process
        exit(0)

    def wait_for_status(
            self,
            status=(_Task.TaskStatusEnum.completed, _Task.TaskStatusEnum.stopped, _Task.TaskStatusEnum.closed),
            raise_on_status=(_Task.TaskStatusEnum.failed,),
            check_interval_sec=60.,
    ):
        # type: (Iterable[Task.TaskStatusEnum], Optional[Iterable[Task.TaskStatusEnum]], float) -> ()
        """
        Wait for a task to reach a defined status.

        :param status: Status to wait for. Defaults to ('completed', 'stopped', 'closed', )
        :param raise_on_status: Raise RuntimeError if the status of the tasks matches one of these values.
            Defaults to ('failed').
        :param check_interval_sec: Interval in seconds between two checks. Defaults to 60 seconds.

        :raise: RuntimeError if the status is one of {raise_on_status}.
        """
        stopped_status = list(status) + (list(raise_on_status) if raise_on_status else [])
        while self.status not in stopped_status:
            time.sleep(check_interval_sec)

        if raise_on_status and self.status in raise_on_status:
            raise RuntimeError("Task {} has status: {}.".format(self.task_id, self.status))

        # make sure we have the Task object
        self.reload()

    def export_task(self):
        # type: () -> dict
        """
        Export Task's configuration into a dictionary (for serialization purposes).
        A Task can be copied/modified by calling Task.import_task()
        Notice: Export task does not include the tasks outputs, such as results
        (scalar/plots etc.) or Task artifacts/models

        :return: dictionary of the Task's configuration.
        """
        self.reload()
        export_data = self.data.to_dict()
        export_data.pop('last_metrics', None)
        export_data.pop('last_iteration', None)
        export_data.pop('status_changed', None)
        export_data.pop('status_reason', None)
        export_data.pop('status_message', None)
        export_data.get('execution', {}).pop('artifacts', None)
        export_data.get('execution', {}).pop('model', None)
        export_data['project_name'] = self.get_project_name()
        export_data['session_api_version'] = self.session.api_version
        return export_data

    def update_task(self, task_data):
        # type: (dict) -> bool
        """
        Update current task with configuration found on the task_data dictionary.
        See also export_task() for retrieving Task configuration.

        :param task_data: dictionary with full Task configuration
        :return: return True if Task update was successful
        """
        return bool(self.import_task(task_data=task_data, target_task=self, update=True))

    @classmethod
    def import_task(cls, task_data, target_task=None, update=False):
        # type: (dict, Optional[Union[str, Task]], bool) -> Optional[Task]
        """
        Import (create) Task from previously exported Task configuration (see Task.export_task)
        Can also be used to edit/update an existing Task (by passing `target_task` and `update=True`).

        :param task_data: dictionary of a Task's configuration
        :param target_task: Import task_data into an existing Task. Can be either task_id (str) or Task object.
        :param update: If True, merge task_data with current Task configuration.
        :return: return True if Task was imported/updated
        """

        # restore original API version (otherwise, we might not be able to restore the data correctly)
        force_api_version = task_data.get('session_api_version') or None
        original_api_version = Session.api_version
        original_force_max_api_version = Session.force_max_api_version
        if force_api_version:
            Session.force_max_api_version = str(force_api_version)

        if not target_task:
            project_name = task_data.get('project_name') or Task._get_project_name(task_data.get('project', ''))
            target_task = Task.create(project_name=project_name, task_name=task_data.get('name', None))
        elif isinstance(target_task, six.string_types):
            target_task = Task.get_task(task_id=target_task)
        elif not isinstance(target_task, Task):
            raise ValueError(
                "`target_task` must be either Task id (str) or Task object, "
                "received `target_task` type {}".format(type(target_task)))
        target_task.reload()
        cur_data = target_task.data.to_dict()
        cur_data = merge_dicts(cur_data, task_data) if update else dict(**task_data)
        cur_data.pop('id', None)
        cur_data.pop('project', None)
        # noinspection PyProtectedMember
        valid_fields = list(tasks.EditRequest._get_data_props().keys())
        cur_data = dict((k, cur_data[k]) for k in valid_fields if k in cur_data)
        res = target_task._edit(**cur_data)
        if res and res.ok():
            target_task.reload()
        else:
            target_task = None

        # restore current api version, and return a new instance if Task with the current version
        if force_api_version:
            Session.force_max_api_version = original_force_max_api_version
            Session.api_version = original_api_version
            if target_task:
                target_task = Task.get_task(task_id=target_task.id)

        return target_task

    @classmethod
    def import_offline_session(cls, session_folder_zip):
        # type: (str) -> (Optional[str])
        """
        Upload an off line session (execution) of a Task.
        Full Task execution includes repository details, installed packages, artifacts, logs, metric and debug samples.

        :param session_folder_zip: Path to a folder containing the session, or zip-file of the session folder.
        :return: Newly created task ID (str)
        """
        print('TRAINS: Importing offline session from {}'.format(session_folder_zip))

        temp_folder = None
        if Path(session_folder_zip).is_file():
            # unzip the file:
            temp_folder = mkdtemp(prefix='trains-offline-')
            ZipFile(session_folder_zip).extractall(path=temp_folder)
            session_folder_zip = temp_folder

        session_folder = Path(session_folder_zip)
        if not session_folder.is_dir():
            raise ValueError("Could not find the session folder / zip-file {}".format(session_folder))

        try:
            with open((session_folder / cls._offline_filename).as_posix(), 'rt') as f:
                export_data = json.load(f)
        except Exception as ex:
            raise ValueError(
                "Could not read Task object {}: Exception {}".format(session_folder / cls._offline_filename, ex))
        task = cls.import_task(export_data)
        task.mark_started(force=True)
        # fix artifacts
        if task.data.execution.artifacts:
            from . import StorageManager
            # noinspection PyProtectedMember
            offline_folder = os.path.join(export_data.get('offline_folder', ''), 'data/')

            # noinspection PyProtectedMember
            remote_url = task._get_default_report_storage_uri()
            if remote_url and remote_url.endswith('/'):
                remote_url = remote_url[:-1]

            for artifact in task.data.execution.artifacts:
                local_path = artifact.uri.replace(offline_folder, '', 1)
                local_file = session_folder / 'data' / local_path
                if local_file.is_file():
                    remote_path = local_path.replace(
                        '.{}{}'.format(export_data['id'], os.sep), '.{}{}'.format(task.id, os.sep), 1)
                    artifact.uri = '{}/{}'.format(remote_url, remote_path)
                    StorageManager.upload_file(local_file=local_file.as_posix(), remote_url=artifact.uri)
            # noinspection PyProtectedMember
            task._edit(execution=task.data.execution)
        # logs
        TaskHandler.report_offline_session(task, session_folder)
        # metrics
        Metrics.report_offline_session(task, session_folder)
        # print imported results page
        print('TRAINS results page: {}'.format(task.get_output_log_web_page()))
        task.completed()
        # close task
        task.close()

        # cleanup
        if temp_folder:
            # noinspection PyBroadException
            try:
                shutil.rmtree(temp_folder)
            except Exception:
                pass

        return task.id

    @classmethod
    def set_credentials(cls, api_host=None, web_host=None, files_host=None, key=None, secret=None, host=None):
        # type: (Optional[str], Optional[str], Optional[str], Optional[str], Optional[str], Optional[str]) -> ()
        """
        Set new default **Trains Server** (backend) host and credentials.

        These credentials will be overridden by either OS environment variables, or the Trains configuration
        file, ``trains.conf``.

        .. warning::
           Credentials must be set before initializing a Task object.

        For example, to set credentials for a remote computer:

        .. code-block:: py

           Task.set_credentials(api_host='http://localhost:8008', web_host='http://localhost:8080',
            files_host='http://localhost:8081',  key='optional_credentials',  secret='optional_credentials')
            task = Task.init('project name', 'experiment name')

        :param str api_host: The API server url. For example, ``host='http://localhost:8008'``
        :param str web_host: The Web server url. For example, ``host='http://localhost:8080'``
        :param str files_host: The file server url. For example, ``host='http://localhost:8081'``
        :param str key: The user key (in the key/secret pair). For example, ``key='thisisakey123'``
        :param str secret: The user secret (in the key/secret pair). For example, ``secret='thisisseceret123'``
        :param str host: The host URL (overrides api_host). For example, ``host='http://localhost:8008'``
        """
        if api_host:
            Session.default_host = api_host
        if web_host:
            Session.default_web = web_host
        if files_host:
            Session.default_files = files_host
        if key:
            Session.default_key = key
            if not running_remotely():
                ENV_ACCESS_KEY.set(key)
        if secret:
            Session.default_secret = secret
            if not running_remotely():
                ENV_SECRET_KEY.set(secret)
        if host:
            Session.default_host = host
            Session.default_web = web_host or ''
            Session.default_files = files_host or ''

    def _set_model_config(self, config_text=None, config_dict=None):
        # type: (Optional[str], Optional[Mapping]) -> None
        """
        Set Task model configuration text/dict

        :param config_text: model configuration (unconstrained text string). usually the content
            of a configuration file. If `config_text` is not None, `config_dict` must not be provided.
        :param config_dict: model configuration parameters dictionary.
            If `config_dict` is not None, `config_text` must not be provided.
        """
        # noinspection PyProtectedMember
        design = OutputModel._resolve_config(config_text=config_text, config_dict=config_dict)
        super(Task, self)._set_model_design(design=design)

    def _get_model_config_text(self):
        # type: () -> str
        """
        Get Task model configuration text (before creating an output model)
        When an output model is created it will inherit these properties

        :return: The model config_text (unconstrained text string).
        """
        return super(Task, self).get_model_design()

    def _get_model_config_dict(self):
        # type: () -> Dict
        """
        Get Task model configuration dictionary (before creating an output model)
        When an output model is created it will inherit these properties

        :return: config_dict: model configuration parameters dictionary.
        """
        config_text = self._get_model_config_text()
        # noinspection PyProtectedMember
        return OutputModel._text_to_config_dict(config_text)

    @classmethod
    def _reset_current_task_obj(cls):
        if not cls.__main_task:
            return
        task = cls.__main_task
        cls.__main_task = None
        if task._dev_worker:
            task._dev_worker.unregister()
            task._dev_worker = None

    @classmethod
    def _create_dev_task(
        cls, default_project_name, default_task_name, default_task_type,
            reuse_last_task_id, continue_last_task=False, detect_repo=True,
    ):
        if not default_project_name or not default_task_name:
            # get project name and task name from repository name and entry_point
            result, _ = ScriptInfo.get(create_requirements=False, check_uncommitted=False)
            if not default_project_name:
                # noinspection PyBroadException
                try:
                    parts = result.script['repository'].split('/')
                    default_project_name = (parts[-1] or parts[-2]).replace('.git', '') or 'Untitled'
                except Exception:
                    default_project_name = 'Untitled'
            if not default_task_name:
                # noinspection PyBroadException
                try:
                    default_task_name = os.path.splitext(os.path.basename(result.script['entry_point']))[0]
                except Exception:
                    pass

        # conform reuse_last_task_id and continue_last_task
        if continue_last_task and isinstance(continue_last_task, str):
            reuse_last_task_id = continue_last_task
            continue_last_task = True

        # if we force no task reuse from os environment
        if DEV_TASK_NO_REUSE.get() or not reuse_last_task_id or isinstance(reuse_last_task_id, str):
            default_task = None
        else:
            # if we have a previous session to use, get the task id from it
            default_task = cls.__get_last_used_task_id(
                default_project_name,
                default_task_name,
                default_task_type.value,
            )

        closed_old_task = False
        default_task_id = None
        task = None
        in_dev_mode = not running_remotely()

        if in_dev_mode:
            if isinstance(reuse_last_task_id, str) and reuse_last_task_id:
                default_task_id = reuse_last_task_id
            elif not reuse_last_task_id or not cls.__task_is_relevant(default_task):
                default_task_id = None
            else:
                default_task_id = default_task.get('id') if default_task else None

            if default_task_id:
                try:
                    task = cls(
                        private=cls.__create_protection,
                        task_id=default_task_id,
                        log_to_backend=True,
                    )

                    # instead of resting the previously used task we are continuing the training with it.
                    if task and continue_last_task:
                        task.reload()
                        task.mark_started(force=True)
                        task.set_initial_iteration(task.get_last_iteration()+1)
                    else:
                        task_tags = task.data.system_tags if hasattr(task.data, 'system_tags') else task.data.tags
                        task_artifacts = task.data.execution.artifacts \
                            if hasattr(task.data.execution, 'artifacts') else None
                        if ((str(task._status) in (
                                str(tasks.TaskStatusEnum.published), str(tasks.TaskStatusEnum.closed)))
                                or task.output_model_id or (cls.archived_tag in task_tags)
                                or (cls._development_tag not in task_tags)
                                or task_artifacts):
                            # If the task is published or closed, we shouldn't reset it so we can't use it in dev mode
                            # If the task is archived, or already has an output model,
                            #  we shouldn't use it in development mode either
                            default_task_id = None
                            task = None
                        else:
                            with task._edit_lock:
                                # from now on, there is no need to reload, we just clear stuff,
                                # this flag will be cleared off once we actually refresh at the end of the function
                                task._reload_skip_flag = True
                                # reset the task, so we can update it
                                task.reset(set_started_on_success=False, force=False)
                                # clear the heaviest stuff first
                                task._clear_task(
                                    system_tags=[cls._development_tag],
                                    comment=make_message('Auto-generated at %(time)s by %(user)s@%(host)s'))

                except (Exception, ValueError):
                    # we failed reusing task, create a new one
                    default_task_id = None

        # create a new task
        if not default_task_id:
            task = cls(
                private=cls.__create_protection,
                project_name=default_project_name,
                task_name=default_task_name,
                task_type=default_task_type,
                log_to_backend=True,
            )
            # no need to reload yet, we clear this before the end of the function
            task._reload_skip_flag = True

        if in_dev_mode:
            # update this session, for later use
            cls.__update_last_used_task_id(default_project_name, default_task_name, default_task_type.value, task.id)
            # set default docker image from env.
            task._set_default_docker_image()

        # mark us as the main Task, there should only be one dev Task at a time.
        if not Task.__main_task:
            Task.__main_task = task

        # mark the task as started
        task.started()
        # reload, making sure we are synced
        task._reload_skip_flag = False
        task.reload()

        # force update of base logger to this current task (this is the main logger task)
        task._setup_log(replace_existing=True)
        logger = task.get_logger()
        if closed_old_task:
            logger.report_text('TRAINS Task: Closing old development task id={}'.format(default_task.get('id')))
        # print warning, reusing/creating a task
        if default_task_id and not continue_last_task:
            logger.report_text('TRAINS Task: overwriting (reusing) task id=%s' % task.id)
        elif default_task_id and continue_last_task:
            logger.report_text('TRAINS Task: continuing previous task id=%s '
                               'Notice this run will not be reproducible!' % task.id)
        else:
            logger.report_text('TRAINS Task: created new task id=%s' % task.id)

        # update current repository and put warning into logs
        if detect_repo:
            # noinspection PyBroadException
            try:
                import traceback
                stack = traceback.extract_stack(limit=10)
                # NOTICE WE ARE ALWAYS 3 down from caller in stack!
                for i in range(len(stack)-1, 0, -1):
                    # look for the Task.init call, then the one above it is the callee module
                    if stack[i].name == 'init':
                        task._calling_filename = os.path.abspath(stack[i-1].filename)
                        break
            except Exception:
                pass
            if in_dev_mode and cls.__detect_repo_async:
                task._detect_repo_async_thread = threading.Thread(target=task._update_repository)
                task._detect_repo_async_thread.daemon = True
                task._detect_repo_async_thread.start()
            else:
                task._update_repository()

        # make sure we see something in the UI
        thread = threading.Thread(target=LoggerRoot.flush)
        thread.daemon = True
        thread.start()

        return task

    def _get_logger(self, flush_period=NotSet):
        # type: (Optional[float]) -> Logger
        """
        get a logger object for reporting based on the task

        :param flush_period: The period of the logger flush.
            If None of any other False value, will not flush periodically.
            If a logger was created before, this will be the new period and
            the old one will be discarded.

        :return: Logger object
        """

        if not self._logger:
            # do not recreate logger after task was closed/quit
            if self._at_exit_called:
                raise ValueError("Cannot use Task Logger after task was closed")
            # force update of base logger to this current task (this is the main logger task)
            self._setup_log(replace_existing=self.is_main_task())
            # Get a logger object
            self._logger = Logger(private_task=self)
            # make sure we set our reported to async mode
            # we make sure we flush it in self._at_exit
            self._reporter.async_enable = True
            # if we just created the logger, set default flush period
            if not flush_period or flush_period is self.NotSet:
                flush_period = DevWorker.report_period

        if isinstance(flush_period, (int, float)):
            flush_period = int(abs(flush_period))

        if flush_period is None or isinstance(flush_period, int):
            self._logger.set_flush_period(flush_period)

        return self._logger

    def _connect_output_model(self, model, name=None):
        assert isinstance(model, OutputModel)
        model.connect(self)
        return model

    def _save_output_model(self, model):
        """
        Save a reference to the connected output model.

        :param model: The connected output model
        """
        self._connected_output_model = model

    def _reconnect_output_model(self):
        """
        If there is a saved connected output model, connect it again.

        This is needed if the input model is connected after the output model
        is connected, an then we will have to get the model design from the
        input model by reconnecting.
        """
        if self._connected_output_model:
            self.connect(self._connected_output_model)

    def _connect_input_model(self, model, name=None):
        assert isinstance(model, InputModel)
        # we only allow for an input model to be connected once
        # at least until we support multiple input models
        # notice that we do not check the task's input model because we allow task reuse and overwrite
        # add into comment that we are using this model
        comment = self.comment or ''
        if not comment.endswith('\n'):
            comment += '\n'
        comment += 'Using model id: {}'.format(model.id)
        self.set_comment(comment)
        if self._last_input_model_id and self._last_input_model_id != model.id:
            self.log.info('Task connect, second input model is not supported, adding into comment section')
            return
        self._last_input_model_id = model.id
        model.connect(self)
        return model

    def _try_set_connected_parameter_type(self, option):
        # """ Raise an error if current value is not None and not equal to the provided option value """
        # value = self._connected_parameter_type
        # if not value or value == option:
        #     self._connected_parameter_type = option
        #     return option
        #
        # def title(option):
        #     return " ".join(map(str.capitalize, option.split("_")))
        #
        # raise ValueError(
        #     "Task already connected to {}. "
        #     "Task can be connected to only one the following argument options: {}".format(
        #         title(value),
        #         ' / '.join(map(title, self._ConnectedParametersType._options())))
        # )

        # added support for multiple type connections through _Arguments
        return option

    def _connect_argparse(self, parser, args=None, namespace=None, parsed_args=None, name=None):
        # do not allow argparser to connect to jupyter notebook
        # noinspection PyBroadException
        try:
            if 'IPython' in sys.modules:
                # noinspection PyPackageRequirements
                from IPython import get_ipython
                ip = get_ipython()
                if ip is not None and 'IPKernelApp' in ip.config:
                    return parser
        except Exception:
            pass

        self._try_set_connected_parameter_type(self._ConnectedParametersType.argparse)

        if self.is_main_task():
            argparser_update_currenttask(self)

        if (parser is None or parsed_args is None) and argparser_parseargs_called():
            # if we have a parser but nor parsed_args, we need to find the parser
            if parser and not parsed_args:
                for _parser, _parsed_args in get_argparser_last_args():
                    if _parser == parser:
                        parsed_args = _parsed_args
                        break
            else:
                # prefer the first argparser (hopefully it is more relevant?!
                for _parser, _parsed_args in get_argparser_last_args():
                    if parser is None:
                        parser = _parser
                    if parsed_args is None and parser == _parser:
                        parsed_args = _parsed_args

        if running_remotely() and (self.is_main_task() or self.id == get_remote_task_id()):
            self._arguments.copy_to_parser(parser, parsed_args)
        else:
            self._arguments.copy_defaults_from_argparse(
                parser, args=args, namespace=namespace, parsed_args=parsed_args)
        return parser

    def _connect_dictionary(self, dictionary, name=None):
        def _update_args_dict(task, config_dict):
            # noinspection PyProtectedMember
            task._arguments.copy_from_dict(flatten_dictionary(config_dict), prefix=name)

        def _refresh_args_dict(task, config_dict):
            # reread from task including newly added keys
            # noinspection PyProtectedMember
            a_flat_dict = task._arguments.copy_to_dict(flatten_dictionary(config_dict), prefix=name)
            # noinspection PyProtectedMember
            nested_dict = config_dict._to_dict()
            config_dict.clear()
            config_dict.update(nested_from_flat_dictionary(nested_dict, a_flat_dict))

        self._try_set_connected_parameter_type(self._ConnectedParametersType.dictionary)

        if not running_remotely() or not self.is_main_task():
            self._arguments.copy_from_dict(flatten_dictionary(dictionary), prefix=name)
            dictionary = ProxyDictPostWrite(self, _update_args_dict, **dictionary)
        else:
            flat_dict = flatten_dictionary(dictionary)
            flat_dict = self._arguments.copy_to_dict(flat_dict, prefix=name)
            dictionary = nested_from_flat_dictionary(dictionary, flat_dict)
            dictionary = ProxyDictPostWrite(self, _refresh_args_dict, **dictionary)

        return dictionary

    def _connect_task_parameters(self, attr_class, name=None):
        self._try_set_connected_parameter_type(self._ConnectedParametersType.task_parameters)

        if running_remotely() and self.is_main_task():
            parameters = self.get_parameters()
            if not name:
                attr_class.update_from_dict(parameters)
            else:
                attr_class.update_from_dict(
                    dict((k[len(name)+1:], v) for k, v in parameters.items() if k.startswith('{}/'.format(name))))
        else:
            self.set_parameters(attr_class.to_dict(), __parameters_prefix=name)
        return attr_class

    def _connect_object(self, an_object, name=None):
        def verify_type(key, value):
            if str(key).startswith('_') or not isinstance(value, self._parameters_allowed_types):
                return False
            # verify everything is json able (i.e. basic types)
            try:
                json.dumps(value)
                return True
            except TypeError:
                return False

        a_dict = {k: v for k, v in an_object.__dict__.items() if verify_type(k, v)}
        if running_remotely() and self.is_main_task():
            a_dict = self._connect_dictionary(a_dict, name)
            for k, v in a_dict.items():
                if getattr(an_object, k, None) != a_dict[k]:
                    setattr(an_object, k, v)

            return an_object
        else:
            return self._connect_dictionary(a_dict, name)

    def _validate(self, check_output_dest_credentials=False):
        if running_remotely():
            super(Task, self)._validate(check_output_dest_credentials=False)

    def _output_model_updated(self):
        """ Called when a connected output model is updated """
        if running_remotely() or not self.is_main_task():
            return

        # Make sure we know we've started, just in case we didn't so far
        self._dev_mode_task_start(model_updated=True)

    def _dev_mode_task_start(self, model_updated=False):
        """ Called when we suspect the task has started running """
        self._dev_mode_setup_worker(model_updated=model_updated)

    def _dev_mode_stop_task(self, stop_reason):
        # make sure we do not get called (by a daemon thread) after at_exit
        if self._at_exit_called:
            return

        self.log.warning(
            "### TASK STOPPED - USER ABORTED - {} ###".format(
                stop_reason.upper().replace('_', ' ')
            )
        )
        self.flush(wait_for_uploads=True)
        self.stopped()

        if self._dev_worker:
            self._dev_worker.unregister()

        # NOTICE! This will end the entire execution tree!
        if self.__exit_hook:
            self.__exit_hook.remote_user_aborted = True
        self._kill_all_child_processes(send_kill=False)
        time.sleep(2.0)
        self._kill_all_child_processes(send_kill=True)
        # noinspection PyProtectedMember
        os._exit(1)

    @staticmethod
    def _kill_all_child_processes(send_kill=False):
        # get current process if pid not provided
        pid = os.getpid()
        try:
            parent = psutil.Process(pid)
        except psutil.Error:
            # could not find parent process id
            return
        for child in parent.children(recursive=True):
            if send_kill:
                child.kill()
            else:
                child.terminate()
        # kill ourselves
        if send_kill:
            parent.kill()
        else:
            parent.terminate()

    def _dev_mode_setup_worker(self, model_updated=False):
        if running_remotely() or not self.is_main_task() or self._at_exit_called or self._offline_mode:
            return

        if self._dev_worker:
            return self._dev_worker

        self._dev_worker = DevWorker()
        self._dev_worker.register(self)

        logger = self.get_logger()
        flush_period = logger.get_flush_period()
        if not flush_period or flush_period > self._dev_worker.report_period:
            logger.set_flush_period(self._dev_worker.report_period)

    def _wait_for_repo_detection(self, timeout=None):
        # wait for detection repo sync
        if not self._detect_repo_async_thread:
            return
        with self._repo_detect_lock:
            if not self._detect_repo_async_thread:
                return
            # noinspection PyBroadException
            try:
                if self._detect_repo_async_thread.is_alive():
                    # if negative timeout, just kill the thread:
                    if timeout is not None and timeout < 0:
                        from .utilities.lowlevel.threads import kill_thread
                        kill_thread(self._detect_repo_async_thread)
                    else:
                        self.log.info('Waiting for repository detection and full package requirement analysis')
                        self._detect_repo_async_thread.join(timeout=timeout)
                        # because join has no return value
                        if self._detect_repo_async_thread.is_alive():
                            self.log.info('Repository and package analysis timed out ({} sec), '
                                          'giving up'.format(timeout))
                            # done waiting, kill the thread
                            from .utilities.lowlevel.threads import kill_thread
                            kill_thread(self._detect_repo_async_thread)
                        else:
                            self.log.info('Finished repository detection and package analysis')
                self._detect_repo_async_thread = None
            except Exception:
                pass

    def _summary_artifacts(self):
        # signal artifacts upload, and stop daemon
        self._artifacts_manager.stop(wait=True)
        # print artifacts summary (if not empty)
        if self._artifacts_manager.summary:
            self.get_logger().report_text(self._artifacts_manager.summary)

    def _at_exit(self):
        # protect sub-process at_exit (should never happen)
        if self._at_exit_called and self._at_exit_called != get_current_thread_id():
            return
        # shutdown will clear the main, so we have to store it before.
        # is_main = self.is_main_task()
        self.__shutdown()
        # In rare cases we might need to forcefully shutdown the process, currently we should avoid it.
        # if is_main:
        #     # we have to forcefully shutdown if we have forked processes, sometimes they will get stuck
        #     os._exit(self.__exit_hook.exit_code if self.__exit_hook and self.__exit_hook.exit_code else 0)

    def __shutdown(self):
        """
        Will happen automatically once we exit code, i.e. atexit
        :return:
        """
        # protect sub-process at_exit
        if self._at_exit_called:
            # if we are called twice (signal in the middle of the shutdown),
            # make sure we flush stdout, this is the best we can do.
            if self._at_exit_called == get_current_thread_id() and self._logger and self.__is_subprocess():
                self._logger.set_flush_period(None)
                # noinspection PyProtectedMember
                self._logger._close_stdout_handler(wait=True)
                self._at_exit_called = True
            return

        # from here only a single thread can re-enter
        self._at_exit_called = get_current_thread_id()

        # disable lock on signal callbacks, to avoid deadlocks.
        if self.__exit_hook and self.__exit_hook.signal is not None:
            self.__edit_lock = False

        is_sub_process = self.__is_subprocess()

        # noinspection PyBroadException
        try:
            wait_for_uploads = True
            # first thing mark task as stopped, so we will not end up with "running" on lost tasks
            # if we are running remotely, the daemon will take care of it
            task_status = None
            wait_for_std_log = True
            if not running_remotely() and self.is_main_task() and not is_sub_process:
                # check if we crashed, ot the signal is not interrupt (manual break)
                task_status = ('stopped', )
                if self.__exit_hook:
                    is_exception = self.__exit_hook.exception
                    # check if we are running inside a debugger
                    if not is_exception and sys.modules.get('pydevd'):
                        # noinspection PyBroadException
                        try:
                            is_exception = sys.last_type
                        except Exception:
                            pass

                    if (is_exception and not isinstance(self.__exit_hook.exception, KeyboardInterrupt)) \
                            or (not self.__exit_hook.remote_user_aborted and self.__exit_hook.signal not in (None, 2)):
                        task_status = ('failed', 'Exception')
                        wait_for_uploads = False
                    else:
                        wait_for_uploads = (self.__exit_hook.remote_user_aborted or self.__exit_hook.signal is None)
                        if not self.__exit_hook.remote_user_aborted and self.__exit_hook.signal is None and \
                                not is_exception:
                            task_status = ('completed', )
                        else:
                            task_status = ('stopped', )
                            # user aborted. do not bother flushing the stdout logs
                            wait_for_std_log = self.__exit_hook.signal is not None

            # wait for repository detection (if we didn't crash)
            if wait_for_uploads and self._logger:
                # we should print summary here
                self._summary_artifacts()
                # make sure that if we crashed the thread we are not waiting forever
                if not is_sub_process:
                    self._wait_for_repo_detection(timeout=10.)

            # kill the repo thread (negative timeout, do not wait), if it hasn't finished yet.
            self._wait_for_repo_detection(timeout=-1)

            # wait for uploads
            print_done_waiting = False
            if wait_for_uploads and (BackendModel.get_num_results() > 0 or
                                     (self.__reporter and self.__reporter.get_num_results() > 0)):
                self.log.info('Waiting to finish uploads')
                print_done_waiting = True
            # from here, do not send log in background thread
            if wait_for_uploads:
                self.flush(wait_for_uploads=True)
                # wait until the reporter flush everything
                if self.__reporter:
                    self.__reporter.stop()
                    if self.is_main_task():
                        # notice: this will close the reporting for all the Tasks in the system
                        Metrics.close_async_threads()
                        # notice: this will close the jupyter monitoring
                        ScriptInfo.close()
                if self.is_main_task():
                    # noinspection PyBroadException
                    try:
                        from .storage.helper import StorageHelper
                        StorageHelper.close_async_threads()
                    except Exception:
                        pass

                if print_done_waiting:
                    self.log.info('Finished uploading')
            elif self._logger:
                # noinspection PyProtectedMember
                self._logger._flush_stdout_handler()

            # from here, do not check worker status
            if self._dev_worker:
                self._dev_worker.unregister()
                self._dev_worker = None

            # stop resource monitoring
            if self._resource_monitor:
                self._resource_monitor.stop()
                self._resource_monitor = None

            if not is_sub_process:
                # change task status
                if not task_status:
                    pass
                elif task_status[0] == 'failed':
                    self.mark_failed(status_reason=task_status[1])
                elif task_status[0] == 'completed':
                    self.completed()
                elif task_status[0] == 'stopped':
                    self.stopped()

            if self._logger:
                self._logger.set_flush_period(None)
                # noinspection PyProtectedMember
                self._logger._close_stdout_handler(wait=wait_for_uploads or wait_for_std_log)

            # this is so in theory we can close a main task and start a new one
            if self.is_main_task():
                Task.__main_task = None
        except Exception:
            # make sure we do not interrupt the exit process
            pass

        # make sure we store last task state
        if self._offline_mode and not is_sub_process:
            # noinspection PyBroadException
            try:
                # create zip file
                offline_folder = self.get_offline_mode_folder()
                zip_file = offline_folder.as_posix() + '.zip'
                with ZipFile(zip_file, 'w', allowZip64=True, compression=ZIP_DEFLATED) as zf:
                    for filename in offline_folder.rglob('*'):
                        if filename.is_file():
                            relative_file_name = filename.relative_to(offline_folder).as_posix()
                            zf.write(filename.as_posix(), arcname=relative_file_name)
                print('TRAINS Task: Offline session stored in {}'.format(zip_file))
            except Exception:
                pass

        # delete locking object (lock file)
        if self._edit_lock:
            # noinspection PyBroadException
            try:
                del self.__edit_lock
            except Exception:
                pass
            self._edit_lock = None

        # make sure no one will re-enter the shutdown method
        self._at_exit_called = True

    @classmethod
    def __register_at_exit(cls, exit_callback, only_remove_signal_and_exception_hooks=False):
        class ExitHooks(object):
            _orig_exit = None
            _orig_exc_handler = None
            remote_user_aborted = False

            def __init__(self, callback):
                self.exit_code = None
                self.exception = None
                self.signal = None
                self._exit_callback = callback
                self._org_handlers = {}
                self._signal_recursion_protection_flag = False
                self._except_recursion_protection_flag = False

            def update_callback(self, callback):
                if self._exit_callback and not six.PY2:
                    # noinspection PyBroadException
                    try:
                        atexit.unregister(self._exit_callback)
                    except Exception:
                        pass
                self._exit_callback = callback
                if callback:
                    self.hook()
                else:
                    # un register int hook
                    if self._orig_exc_handler:
                        sys.excepthook = self._orig_exc_handler
                        self._orig_exc_handler = None
                    for h in self._org_handlers:
                        # noinspection PyBroadException
                        try:
                            signal.signal(h, self._org_handlers[h])
                        except Exception:
                            pass
                    self._org_handlers = {}

            def hook(self):
                if self._orig_exit is None:
                    self._orig_exit = sys.exit
                    sys.exit = self.exit

                if self._orig_exc_handler is None:
                    self._orig_exc_handler = sys.excepthook
                    sys.excepthook = self.exc_handler

                if self._exit_callback:
                    atexit.register(self._exit_callback)

                # TODO: check if sub-process hooks are safe enough, for the time being allow it
                if not self._org_handlers:  # ## and not Task._Task__is_subprocess():
                    if sys.platform == 'win32':
                        catch_signals = [signal.SIGINT, signal.SIGTERM, signal.SIGSEGV, signal.SIGABRT,
                                         signal.SIGILL, signal.SIGFPE]
                    else:
                        catch_signals = [signal.SIGINT, signal.SIGTERM, signal.SIGSEGV, signal.SIGABRT,
                                         signal.SIGILL, signal.SIGFPE, signal.SIGQUIT]
                    for c in catch_signals:
                        # noinspection PyBroadException
                        try:
                            self._org_handlers[c] = signal.getsignal(c)
                            signal.signal(c, self.signal_handler)
                        except Exception:
                            pass

            def exit(self, code=0):
                self.exit_code = code
                self._orig_exit(code)

            def exc_handler(self, exctype, value, traceback, *args, **kwargs):
                if self._except_recursion_protection_flag:
                    # noinspection PyArgumentList
                    return sys.__excepthook__(exctype, value, traceback, *args, **kwargs)

                self._except_recursion_protection_flag = True
                self.exception = value
                if self._orig_exc_handler:
                    # noinspection PyArgumentList
                    ret = self._orig_exc_handler(exctype, value, traceback, *args, **kwargs)
                else:
                    # noinspection PyNoneFunctionAssignment, PyArgumentList
                    ret = sys.__excepthook__(exctype, value, traceback, *args, **kwargs)
                self._except_recursion_protection_flag = False

                return ret

            def signal_handler(self, sig, frame):
                self.signal = sig

                org_handler = self._org_handlers.get(sig)
                signal.signal(sig, org_handler or signal.SIG_DFL)

                if self._signal_recursion_protection_flag:
                    # call original
                    os.kill(os.getpid(), sig)
                    return org_handler if not callable(org_handler) else org_handler(sig, frame)

                self._signal_recursion_protection_flag = True

                # call exit callback
                if self._exit_callback:
                    # noinspection PyBroadException
                    try:
                        self._exit_callback()
                    except Exception:
                        pass

                # remove stdout logger, just in case
                # noinspection PyBroadException
                try:
                    # noinspection PyProtectedMember
                    Logger._remove_std_logger()
                except Exception:
                    pass

                os.kill(os.getpid(), sig)

                self._signal_recursion_protection_flag = False
                # return handler result
                return org_handler if not callable(org_handler) else org_handler(sig, frame)

        # we only remove the signals since this will hang subprocesses
        if only_remove_signal_and_exception_hooks:
            if not cls.__exit_hook:
                return
            if cls.__exit_hook._orig_exc_handler:
                sys.excepthook = cls.__exit_hook._orig_exc_handler
                cls.__exit_hook._orig_exc_handler = None
            for s in cls.__exit_hook._org_handlers:
                # noinspection PyBroadException
                try:
                    signal.signal(s, cls.__exit_hook._org_handlers[s])
                except Exception:
                    pass
            cls.__exit_hook._org_handlers = {}
            return

        if cls.__exit_hook is None:
            # noinspection PyBroadException
            try:
                cls.__exit_hook = ExitHooks(exit_callback)
                cls.__exit_hook.hook()
            except Exception:
                cls.__exit_hook = None
        else:
            cls.__exit_hook.update_callback(exit_callback)

    @classmethod
    def __get_task(cls, task_id=None, project_name=None, task_name=None):
        if task_id:
            return cls(private=cls.__create_protection, task_id=task_id, log_to_backend=False)

        if project_name:
            res = cls._send(
                cls._get_default_session(),
                projects.GetAllRequest(
                    name=exact_match_regex(project_name)
                )
            )
            project = get_single_result(entity='project', query=project_name, results=res.response.projects)
        else:
            project = None

        system_tags = 'system_tags' if hasattr(tasks.Task, 'system_tags') else 'tags'
        res = cls._send(
            cls._get_default_session(),
            tasks.GetAllRequest(
                project=[project.id] if project else None,
                name=exact_match_regex(task_name) if task_name else None,
                only_fields=['id', 'name', 'last_update', system_tags]
            )
        )
        res_tasks = res.response.tasks
        # if we have more than one result, first filter 'archived' results:
        if len(res_tasks) > 1:
            filtered_tasks = [t for t in res_tasks if not getattr(t, system_tags, None) or
                              'archived' not in getattr(t, system_tags, None)]
            if filtered_tasks:
                res_tasks = filtered_tasks

        task = get_single_result(entity='task', query=task_name, results=res_tasks, raise_on_error=False)
        if not task:
            return None

        return cls(
            private=cls.__create_protection,
            task_id=task.id,
            log_to_backend=False,
        )

    @classmethod
    def __get_tasks(cls, task_ids=None, project_name=None, task_name=None, **kwargs):
        if task_ids:
            if isinstance(task_ids, six.string_types):
                task_ids = [task_ids]
            return [cls(private=cls.__create_protection, task_id=task_id, log_to_backend=False)
                    for task_id in task_ids]

        return [cls(private=cls.__create_protection, task_id=task.id, log_to_backend=False)
                for task in cls._query_tasks(project_name=project_name, task_name=task_name, **kwargs)]

    @classmethod
    def _query_tasks(cls, task_ids=None, project_name=None, task_name=None, **kwargs):
        if not task_ids:
            task_ids = None
        elif isinstance(task_ids, six.string_types):
            task_ids = [task_ids]

        if project_name:
            res = cls._send(
                cls._get_default_session(),
                projects.GetAllRequest(
                    name=exact_match_regex(project_name)
                )
            )
            project = get_single_result(entity='project', query=project_name, results=res.response.projects)
        else:
            project = None

        system_tags = 'system_tags' if hasattr(tasks.Task, 'system_tags') else 'tags'
        only_fields = ['id', 'name', 'last_update', system_tags]

        if kwargs and kwargs.get('only_fields'):
            only_fields = list(set(kwargs.pop('only_fields')) | set(only_fields))

        res = cls._send(
            cls._get_default_session(),
            tasks.GetAllRequest(
                id=task_ids,
                project=[project.id] if project else kwargs.pop('project', None),
                name=task_name if task_name else None,
                only_fields=only_fields,
                **kwargs
            )
        )

        return res.response.tasks

    @classmethod
    def __get_hash_key(cls, *args):
        def normalize(x):
            return "<{}>".format(x) if x is not None else ""

        return ":".join(map(normalize, args))

    @classmethod
    def __get_last_used_task_id(cls, default_project_name, default_task_name, default_task_type):
        hash_key = cls.__get_hash_key(
            cls._get_api_server(), default_project_name, default_task_name, default_task_type)

        # check if we have a cached task_id we can reuse
        # it must be from within the last 24h and with the same project/name/type
        task_sessions = SessionCache.load_dict(str(cls))

        task_data = task_sessions.get(hash_key)
        if task_data is None:
            return None

        try:
            task_data['type'] = cls.TaskTypes(task_data['type'])
        except (ValueError, KeyError):
            LoggerRoot.get_base_logger().warning(
                "Corrupted session cache entry: {}. "
                "Unsupported task type: {}"
                "Creating a new task.".format(hash_key, task_data['type']),
            )

            return None

        return task_data

    @classmethod
    def __update_last_used_task_id(cls, default_project_name, default_task_name, default_task_type, task_id):
        hash_key = cls.__get_hash_key(
            cls._get_api_server(), default_project_name, default_task_name, default_task_type)

        task_id = str(task_id)
        # update task session cache
        task_sessions = SessionCache.load_dict(str(cls))
        last_task_session = {'time': time.time(), 'project': default_project_name, 'name': default_task_name,
                             'type': default_task_type, 'id': task_id}

        # remove stale sessions
        for k in list(task_sessions.keys()):
            if ((time.time() - task_sessions[k].get('time', 0)) >
                    60 * 60 * cls.__task_id_reuse_time_window_in_hours):
                task_sessions.pop(k)
        # update current session
        task_sessions[hash_key] = last_task_session
        # store
        SessionCache.store_dict(str(cls), task_sessions)

    @classmethod
    def __task_timed_out(cls, task_data):
        return \
            task_data and \
            task_data.get('id') and \
            task_data.get('time') and \
            (time.time() - task_data.get('time')) > (60 * 60 * cls.__task_id_reuse_time_window_in_hours)

    @classmethod
    def __get_task_api_obj(cls, task_id, only_fields=None):
        if not task_id or cls._offline_mode:
            return None

        all_tasks = cls._send(
            cls._get_default_session(),
            tasks.GetAllRequest(id=[task_id], only_fields=only_fields),
        ).response.tasks

        # The task may not exist in environment changes
        if not all_tasks:
            return None

        return all_tasks[0]

    @classmethod
    def __task_is_relevant(cls, task_data):
        """
        Check that a cached task is relevant for reuse.

        A task is relevant for reuse if:
            1. It is not timed out i.e it was last use in the previous 24 hours.
            2. It's name, project and type match the data in the server, so not
               to override user changes made by using the UI.

        :param task_data: A mapping from 'id', 'name', 'project', 'type' keys
            to the task's values, as saved in the cache.

        :return: True, if the task is relevant for reuse. False, if not.
        """
        if not task_data:
            return False

        if cls.__task_timed_out(task_data):
            return False

        task_id = task_data.get('id')

        if not task_id:
            return False

        task = cls.__get_task_api_obj(task_id, ('id', 'name', 'project', 'type'))

        if task is None:
            return False

        project_name = None
        if task.project:
            project = cls._send(
                cls._get_default_session(),
                projects.GetByIdRequest(project=task.project)
            ).response.project

            if project:
                project_name = project.name

        if task_data.get('type') and \
                task_data.get('type') not in (cls.TaskTypes.training, cls.TaskTypes.testing) and \
                not Session.check_min_api_version(2.8):
            print('WARNING: Changing task type to "{}" : '
                  'trains-server does not support task type "{}", '
                  'please upgrade trains-server.'.format(cls.TaskTypes.training, task_data['type'].value))
            task_data['type'] = cls.TaskTypes.training

        compares = (
            (task.name, 'name'),
            (project_name, 'project'),
            (task.type, 'type'),
        )

        # compare after casting to string to avoid enum instance issues
        # remember we might have replaced the api version by now, so enums are different
        return all(six.text_type(server_data) == six.text_type(task_data.get(task_data_key))
                   for server_data, task_data_key in compares)

    @classmethod
    def __close_timed_out_task(cls, task_data):
        if not task_data:
            return False

        task = cls.__get_task_api_obj(task_data.get('id'), ('id', 'status'))

        if task is None:
            return False

        stopped_statuses = (
            str(tasks.TaskStatusEnum.stopped),
            str(tasks.TaskStatusEnum.published),
            str(tasks.TaskStatusEnum.publishing),
            str(tasks.TaskStatusEnum.closed),
            str(tasks.TaskStatusEnum.failed),
            str(tasks.TaskStatusEnum.completed),
        )

        if str(task.status) not in stopped_statuses:
            cls._send(
                cls._get_default_session(),
                tasks.StoppedRequest(
                    task=task.id,
                    force=True,
                    status_message="Stopped timed out development task"
                ),
            )

            return True
        return False<|MERGE_RESOLUTION|>--- conflicted
+++ resolved
@@ -1296,10 +1296,7 @@
         delete_after_upload=False,  # type: bool
         auto_pickle=True,  # type: bool
         preview=None,  # type: Any
-<<<<<<< HEAD
-=======
         wait_on_upload=False,  # type: bool
->>>>>>> 95ba6bab
     ):
         # type: (...) -> bool
         """
@@ -1334,12 +1331,9 @@
 
         :param Any preview: The artifact preview
 
-<<<<<<< HEAD
-=======
         :param bool wait_on_upload: Whether or not the upload should be synchronous, forcing the upload to complete
             before continuing.
 
->>>>>>> 95ba6bab
         :return: The status of the upload.
 
         - ``True`` - Upload succeeded.
@@ -1348,13 +1342,8 @@
         :raise: If the artifact object type is not supported, raise a ``ValueError``.
         """
         return self._artifacts_manager.upload_artifact(
-<<<<<<< HEAD
-            name=name, artifact_object=artifact_object, metadata=metadata,
-            delete_after_upload=delete_after_upload, auto_pickle=auto_pickle, preview=preview)
-=======
             name=name, artifact_object=artifact_object, metadata=metadata, delete_after_upload=delete_after_upload,
             auto_pickle=auto_pickle, preview=preview, wait_on_upload=wait_on_upload)
->>>>>>> 95ba6bab
 
     def get_models(self):
         # type: () -> Dict[str, Sequence[Model]]
