{
 "cells": [
  {
   "cell_type": "markdown",
   "metadata": {},
   "source": [
    "# Tabular Data Pipeline with Concurrent Steps\n",
    "\n",
    "This example demonstrates an ML pipeline which preprocesses data in two concurrent steps, trains two networks, where each network's training depends upon the completion of its own preprocessed data, and picks the best model. It is implemented using the PipelineController class.\n",
    "\n",
    "The pipeline uses four tasks (each Task is created using a different notebook):\n",
    "* The pipeline controller Task (the current task)\n",
<<<<<<< HEAD
    "* A data preprocessing Task ([preprocessing_and_encoding.ipynb](https://github.com/allegroai/clearml/blob/master/examples/frameworks/pytorch/notebooks/table/preprocessing_and_encoding.ipynb))\n",
    "* A training Task [(train_tabular_predictor.ipynb](https://github.com/allegroai/clearml/blob/master/examples/frameworks/pytorch/notebooks/table/train_tabular_predictor.ipynb))\n",
    "* A comparison Task ([pick_best_model.ipynb](https://github.com/allegroai/clearml/blob/master/examples/frameworks/pytorch/notebooks/table/pick_best_model.ipynb))\n",
=======
    "* A data preprocessing Task ([preprocessing_and_encoding.ipynb](preprocessing_and_encoding.ipynb))\n",
    "* A training Task [(train_tabular_predictor.ipynb](train_tabular_predictor.ipynb))\n",
    "* A comparison Task ([pick_best_model.ipynb](pick_best_model.ipynb))\n",
>>>>>>> 600ded85
    "\n",
    "In this pipeline example, the data preprocessing Task and training Task are each added to the pipeline twice (each is in two steps). When the pipeline runs, the data preprocessing Task and training Task are cloned twice, and the newly cloned Tasks execute. The Task they are cloned from, called the base Task, does not execute. The pipeline controller passes different data to each cloned Task by overriding parameters. In this way, the same Task can run more than once in the pipeline, but with different data.\n"
   ]
  },
  {
   "cell_type": "markdown",
   "metadata": {},
   "source": [
    "## Prerequisite\n",
<<<<<<< HEAD
    "Make sure to download the data needed for this task. See the [download_and_split.ipynb](https://github.com/allegroai/clearml/blob/master/examples/frameworks/pytorch/notebooks/table/download_and_split.ipynb) notebook"
=======
    "Make sure to download the data needed for this task. See the [download_and_split.ipynb](download_and_split.ipynb) notebook"
>>>>>>> 600ded85
   ]
  },
  {
   "cell_type": "code",
   "execution_count": null,
   "metadata": {
    "pycharm": {
     "is_executing": true
    }
   },
   "outputs": [
    {
     "name": "stdout",
     "output_type": "stream",
     "text": [
      "Requirement already satisfied: pip in /home/revital/PycharmProjects/venvs/clearml/lib/python3.8/site-packages (21.3.1)\r\n"
     ]
    }
   ],
   "source": [
    "# pip install with locked versions\n",
    "! pip install -U pip\n",
    "! pip install -U clearml"
   ]
  },
  {
   "cell_type": "code",
   "execution_count": null,
   "metadata": {},
   "outputs": [],
   "source": [
    "from clearml import Task, PipelineController"
   ]
  },
  {
   "cell_type": "code",
   "execution_count": null,
   "metadata": {},
   "outputs": [],
   "source": [
    "TABULAR_DATASET_ID = Task.get_task(\n",
    "    task_name=\"Download and split tabular dataset\", project_name=\"Tabular Example\"\n",
    ").id"
   ]
  },
  {
   "cell_type": "markdown",
   "metadata": {},
   "source": [
    "## Create Pipeline Controller\n",
    "\n",
    "The PipelineController class includes functionality to create a pipeline controller, add steps to the pipeline, pass data from one step to another, control the dependencies of a step beginning only after other steps complete, run the pipeline, wait for it to complete, and cleanup afterwards.\n",
    "\n",
    "Input the following parameters:\n",
    "* `name` - Name of the PipelineController task which will created\n",
    "* `project` - Project which the controller will be associated with\n",
    "* `version` - Pipeline's version number. This version allows to uniquely identify the pipeline template execution.\n",
    "* `auto_version_bump` (default True) - if the same pipeline version already exists (with any difference from the current one), the current pipeline version will be bumped to a new version (e.g. 1.0.0 -> 1.0.1 , 1.2 -> 1.3, 10 -> 11)\n",
    " "
   ]
  },
  {
   "cell_type": "code",
   "execution_count": null,
   "metadata": {},
   "outputs": [],
   "source": [
    "pipe = PipelineController(\n",
    "    project=\"Tabular Example\",\n",
    "    name=\"tabular training pipeline\",\n",
    "    add_pipeline_tags=True,\n",
    "    version=\"0.1\",\n",
    ")"
   ]
  },
  {
   "cell_type": "markdown",
   "metadata": {},
   "source": [
    "## Add Preprocessing Step\n",
<<<<<<< HEAD
    "Two preprocessing nodes are added to the pipeline: `preprocessing_1` and `preprocessing_2`. These two nodes will be cloned from the same base task, created from the [preprocessing_and_encoding.ipynb](https://github.com/allegroai/clearml/blob/master/examples/frameworks/pytorch/notebooks/table/preprocessing_and_encoding.ipynb) script. These steps will run concurrently.\n",
=======
    "Two preprocessing nodes are added to the pipeline: `preprocessing_1` and `preprocessing_2`. These two nodes will be cloned from the same base task, created from the [preprocessing_and_encoding.ipynb](preprocessing_and_encoding.ipynb) script. These steps will run concurrently.\n",
>>>>>>> 600ded85
    "\n",
    "The preprocessing data task fills in values of NaN data based on the values of the parameters named `fill_categorical_NA` and `fill_numerical_NA`. It will connect a parameter dictionary to the task which contains keys with those same names. The pipeline will override the values of those keys when the pipeline executes the cloned tasks of the base Task. In this way, two sets of data are created in the pipeline."
   ]
  },
  {
   "cell_type": "code",
   "execution_count": null,
   "metadata": {},
   "outputs": [],
   "source": [
    "pipe.add_step(\n",
    "    name=\"preprocessing_1\",\n",
    "    base_task_project=\"Tabular Example\",\n",
    "    base_task_name=\"tabular preprocessing\",\n",
    "    parameter_override={\n",
    "        \"General/data_task_id\": TABULAR_DATASET_ID,\n",
    "        \"General/fill_categorical_NA\": \"True\",\n",
    "        \"General/fill_numerical_NA\": \"True\",\n",
    "    },\n",
    ")\n",
    "\n",
    "pipe.add_step(\n",
    "    name=\"preprocessing_2\",\n",
    "    base_task_project=\"Tabular Example\",\n",
    "    base_task_name=\"tabular preprocessing\",\n",
    "    parameter_override={\n",
    "        \"General/data_task_id\": TABULAR_DATASET_ID,\n",
    "        \"General/fill_categorical_NA\": \"False\",\n",
    "        \"General/fill_numerical_NA\": \"True\",\n",
    "    },\n",
    ")"
   ]
  },
  {
   "cell_type": "markdown",
   "metadata": {},
   "source": [
    "## Add Training Step"
   ]
  },
  {
   "cell_type": "markdown",
   "metadata": {},
   "source": [
<<<<<<< HEAD
    "Two training nodes are added to the pipeline: `train_1` and `train_2`. These two nodes will be cloned from the same base task, created from the [train_tabular_predictor.ipynb](https://github.com/allegroai/clearml/blob/master/examples/frameworks/pytorch/notebooks/table/train_tabular_predictor.ipynb) script.\n",
=======
    "Two training nodes are added to the pipeline: `train_1` and `train_2`. These two nodes will be cloned from the same base task, created from the [train_tabular_predictor.ipynb](train_tabular_predictor.ipynb) script.\n",
>>>>>>> 600ded85
    "\n",
    "Each training node depends upon the completion of one preprocessing node. The `parents` parameter is a list of step names indicating all steps that must complete before the new step starts. In this case, `preprocessing_1` must complete before `train_1` begins, and `preprocessing_2` must complete before `train_2` begins.\n",
    "\n",
    "The ID of a task whose artifact contains a set of preprocessed data for training will be overridden using the `data_task_id key`. Its value takes the form `${<stage-name>.<part-of-task>}`. In this case, `${preprocessing_1.id}` is the ID of one of the preprocessing node tasks. In this way, each training task consumes its own set of data."
   ]
  },
  {
   "cell_type": "code",
   "execution_count": null,
   "metadata": {},
   "outputs": [],
   "source": [
    "pipe.add_step(\n",
    "    name=\"train_1\",\n",
    "    parents=[\"preprocessing_1\"],\n",
    "    base_task_project=\"Tabular Example\",\n",
    "    base_task_name=\"tabular prediction\",\n",
    "    parameter_override={\"General/data_task_id\": \"${preprocessing_1.id}\"},\n",
    ")\n",
    "pipe.add_step(\n",
    "    name=\"train_2\",\n",
    "    parents=[\"preprocessing_2\"],\n",
    "    base_task_project=\"Tabular Example\",\n",
    "    base_task_name=\"tabular prediction\",\n",
    "    parameter_override={\"General/data_task_id\": \"${preprocessing_2.id}\"},\n",
    ")"
   ]
  },
  {
   "cell_type": "markdown",
   "metadata": {},
   "source": [
    "## Add Model Comparison Step\n",
    "The model comparison step depends upon both training nodes completing and takes the two training node task IDs to override the parameters in the base task. The IDs of the training tasks from the steps named `train_1` and `train_2` are passed to the model comparison Task. They take the form `${<stage-name>.<part-of-Task>}`."
   ]
  },
  {
   "cell_type": "code",
   "execution_count": null,
   "metadata": {},
   "outputs": [],
   "source": [
    "pipe.add_step(\n",
    "    name=\"pick_best\",\n",
    "    parents=[\"train_1\", \"train_2\"],\n",
    "    base_task_project=\"Tabular Example\",\n",
    "    base_task_name=\"pick best model\",\n",
    "    parameter_override={\"General/train_tasks_ids\": \"[${train_1.id}, ${train_2.id}]\"},\n",
    ")"
   ]
  },
  {
   "cell_type": "markdown",
   "metadata": {},
   "source": [
    "## Set Default Execution Queue\n",
    "Set the default execution queue for pipeline steps that did not specify an execution queue. The pipeline steps will be enqueued for execution in this queue.\n",
    "\n",
    "\n",
    "> **_Note_** Make sure to assign a ClearML Agent to the queue which the steps are enqueued, so they will be executed\n"
   ]
  },
  {
   "cell_type": "code",
   "execution_count": null,
   "metadata": {},
   "outputs": [],
   "source": [
    "pipe.set_default_execution_queue(default_execution_queue=\"default\")"
   ]
  },
  {
   "cell_type": "markdown",
   "metadata": {},
   "source": [
    "## Execute the Pipeline\n",
    "Start the pipeline! The `start` method launches the pipeline controller remotely, by default on the `services` queue (change the queue by passing `queue=<queue_name>`).\n",
    "\n",
    "In order to launch the pipeline control logic locally, use the `start_locally` method instead. \n",
    "\n",
    "Once the pipeline starts, wait for it to complete. Finally, cleanup the pipeline processes."
   ]
  },
  {
   "cell_type": "code",
   "execution_count": null,
   "metadata": {},
   "outputs": [],
   "source": [
    "# Starting the pipeline (in the background)\n",
    "pipe.start()\n",
    "# Wait until pipeline terminates\n",
    "pipe.wait()\n",
    "# cleanup everything\n",
    "pipe.stop()"
   ]
  }
 ],
 "metadata": {
  "kernelspec": {
   "display_name": "Python 3",
   "language": "python",
   "name": "python3"
  },
  "language_info": {
   "codemirror_mode": {
    "name": "ipython",
    "version": 3
   },
   "file_extension": ".py",
   "mimetype": "text/x-python",
   "name": "python",
   "nbconvert_exporter": "python",
   "pygments_lexer": "ipython3",
   "version": "3.8.10"
  }
 },
 "nbformat": 4,
 "nbformat_minor": 4
}<|MERGE_RESOLUTION|>--- conflicted
+++ resolved
@@ -10,15 +10,9 @@
     "\n",
     "The pipeline uses four tasks (each Task is created using a different notebook):\n",
     "* The pipeline controller Task (the current task)\n",
-<<<<<<< HEAD
     "* A data preprocessing Task ([preprocessing_and_encoding.ipynb](https://github.com/allegroai/clearml/blob/master/examples/frameworks/pytorch/notebooks/table/preprocessing_and_encoding.ipynb))\n",
     "* A training Task [(train_tabular_predictor.ipynb](https://github.com/allegroai/clearml/blob/master/examples/frameworks/pytorch/notebooks/table/train_tabular_predictor.ipynb))\n",
     "* A comparison Task ([pick_best_model.ipynb](https://github.com/allegroai/clearml/blob/master/examples/frameworks/pytorch/notebooks/table/pick_best_model.ipynb))\n",
-=======
-    "* A data preprocessing Task ([preprocessing_and_encoding.ipynb](preprocessing_and_encoding.ipynb))\n",
-    "* A training Task [(train_tabular_predictor.ipynb](train_tabular_predictor.ipynb))\n",
-    "* A comparison Task ([pick_best_model.ipynb](pick_best_model.ipynb))\n",
->>>>>>> 600ded85
     "\n",
     "In this pipeline example, the data preprocessing Task and training Task are each added to the pipeline twice (each is in two steps). When the pipeline runs, the data preprocessing Task and training Task are cloned twice, and the newly cloned Tasks execute. The Task they are cloned from, called the base Task, does not execute. The pipeline controller passes different data to each cloned Task by overriding parameters. In this way, the same Task can run more than once in the pipeline, but with different data.\n"
    ]
@@ -28,30 +22,14 @@
    "metadata": {},
    "source": [
     "## Prerequisite\n",
-<<<<<<< HEAD
     "Make sure to download the data needed for this task. See the [download_and_split.ipynb](https://github.com/allegroai/clearml/blob/master/examples/frameworks/pytorch/notebooks/table/download_and_split.ipynb) notebook"
-=======
-    "Make sure to download the data needed for this task. See the [download_and_split.ipynb](download_and_split.ipynb) notebook"
->>>>>>> 600ded85
-   ]
-  },
-  {
-   "cell_type": "code",
-   "execution_count": null,
-   "metadata": {
-    "pycharm": {
-     "is_executing": true
-    }
-   },
-   "outputs": [
-    {
-     "name": "stdout",
-     "output_type": "stream",
-     "text": [
-      "Requirement already satisfied: pip in /home/revital/PycharmProjects/venvs/clearml/lib/python3.8/site-packages (21.3.1)\r\n"
-     ]
-    }
-   ],
+   ]
+  },
+  {
+   "cell_type": "code",
+   "execution_count": null,
+   "metadata": {},
+   "outputs": [],
    "source": [
     "# pip install with locked versions\n",
     "! pip install -U pip\n",
@@ -113,11 +91,7 @@
    "metadata": {},
    "source": [
     "## Add Preprocessing Step\n",
-<<<<<<< HEAD
     "Two preprocessing nodes are added to the pipeline: `preprocessing_1` and `preprocessing_2`. These two nodes will be cloned from the same base task, created from the [preprocessing_and_encoding.ipynb](https://github.com/allegroai/clearml/blob/master/examples/frameworks/pytorch/notebooks/table/preprocessing_and_encoding.ipynb) script. These steps will run concurrently.\n",
-=======
-    "Two preprocessing nodes are added to the pipeline: `preprocessing_1` and `preprocessing_2`. These two nodes will be cloned from the same base task, created from the [preprocessing_and_encoding.ipynb](preprocessing_and_encoding.ipynb) script. These steps will run concurrently.\n",
->>>>>>> 600ded85
     "\n",
     "The preprocessing data task fills in values of NaN data based on the values of the parameters named `fill_categorical_NA` and `fill_numerical_NA`. It will connect a parameter dictionary to the task which contains keys with those same names. The pipeline will override the values of those keys when the pipeline executes the cloned tasks of the base Task. In this way, two sets of data are created in the pipeline."
    ]
@@ -162,11 +136,7 @@
    "cell_type": "markdown",
    "metadata": {},
    "source": [
-<<<<<<< HEAD
     "Two training nodes are added to the pipeline: `train_1` and `train_2`. These two nodes will be cloned from the same base task, created from the [train_tabular_predictor.ipynb](https://github.com/allegroai/clearml/blob/master/examples/frameworks/pytorch/notebooks/table/train_tabular_predictor.ipynb) script.\n",
-=======
-    "Two training nodes are added to the pipeline: `train_1` and `train_2`. These two nodes will be cloned from the same base task, created from the [train_tabular_predictor.ipynb](train_tabular_predictor.ipynb) script.\n",
->>>>>>> 600ded85
     "\n",
     "Each training node depends upon the completion of one preprocessing node. The `parents` parameter is a list of step names indicating all steps that must complete before the new step starts. In this case, `preprocessing_1` must complete before `train_1` begins, and `preprocessing_2` must complete before `train_2` begins.\n",
     "\n",
