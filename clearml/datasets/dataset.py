--- conflicted
+++ resolved
@@ -280,16 +280,6 @@
         Calculates file size for each file and compares against parent.
 
         A few examples:
-<<<<<<< HEAD
-        * Add file.jpg to the dataset. When retrieving a copy of the entire dataset (see dataset.get_local_copy()) this
-        file will be located in "./my_dataset/new_folder/file.jpg".
-        add_external_files(source_url="s3://my_bucket/stuff/file.jpg", target_dataset_folder="/my_dataset/new_folder/")
-        * Add all jpg files located in s3 bucket called "my_bucket" to the dataset.
-        add_external_files(source_url="s3://my/bucket/", wildcard = "*.jpg",target_dataset_folder="/my_dataset/new_folder/")
-        * Add the entire content of "remote_folder" to the dataset.
-        add_external_files(source_url="s3://bucket/remote_folder/", target_dataset_folder="/my_dataset/new_folder/")
-        * Add the local file "/folder/local_file.jpg" to the dataset.
-=======
         - Add file.jpg to the dataset. When retrieving a copy of the entire dataset (see dataset.get_local_copy()).
         This file will be located in "./my_dataset/new_folder/file.jpg".
         add_external_files(source_url="s3://my_bucket/stuff/file.jpg", target_dataset_folder="/my_dataset/new_folder/")
@@ -298,7 +288,6 @@
         - Add the entire content of "remote_folder" to the dataset.
         add_external_files(source_url="s3://bucket/remote_folder/", target_dataset_folder="/my_dataset/new_folder/")
         - Add the local file "/folder/local_file.jpg" to the dataset.
->>>>>>> 72eb59c9
         add_external_files(source_url="file:///folder/local_file.jpg", target_dataset_folder="/my_dataset/new_folder/")
 
         :param source_url: Source url link to add to the dataset,
