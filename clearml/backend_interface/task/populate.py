--- conflicted
+++ resolved
@@ -213,12 +213,8 @@
             task_state['script']['requirements'] = repo_info.script.get('requirements') or {}
             if self.cwd:
                 self.cwd = self.cwd
-<<<<<<< HEAD
                 cwd = (Path(repo_info.script['repo_root']) / self.cwd).as_posix()
-=======
-                cwd = self.cwd if Path(self.cwd).is_dir() else (
-                        Path(repo_info.script['repo_root']) / self.cwd).as_posix()
->>>>>>> 00674164
+
                 if not Path(cwd).is_dir():
                     raise ValueError("Working directory \'{}\' could not be found".format(cwd))
                 entry_point = \
