--- conflicted
+++ resolved
@@ -1166,11 +1166,7 @@
     def is_successful(self, fail_on_step_fail=True, fail_condition="all"):
         # type: (bool, str) -> bool
         """
-<<<<<<< HEAD
         Evaluate whether the pipeline is successful.
-=======
-        Evaluate whether or not the pipeline is successful
->>>>>>> 4a30e32f
 
         :param fail_on_step_fail: If True (default), evaluate the pipeline steps' status to assess if the pipeline
             is successful. If False, only evaluate the controller
